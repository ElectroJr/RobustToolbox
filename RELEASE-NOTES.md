--- conflicted
+++ resolved
@@ -47,11 +47,8 @@
 ### Bugfixes
 
 * Fix `EntityDeserializer` improperly setting entity lifestages when loading a post-mapinit map.
-<<<<<<< HEAD
+* Fix `EntityManager.PredictedDeleteEntity()` not deleting pure client-side entities.
 * Fix clients unintentionally un-pausing paused entities that re-enter pvs range
-=======
-* Fix `EntityManager.PredictedDeleteEntity()` not deleting pure client-side entities.
->>>>>>> f49b01b1
 
 ### Other
 
