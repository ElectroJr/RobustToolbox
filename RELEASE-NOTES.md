--- conflicted
+++ resolved
@@ -43,11 +43,8 @@
 
 ### Bugfixes
 
-<<<<<<< HEAD
 * Fixed `RaisePredictiveEvent()` not properly re-raising events during prediction for event handlers that did not take an `EntitySessionEventArgs` argument.
-=======
 * Fixed an exception in `PhysicsSystem.DestroyContacts()` that could result in entities getting stuck with broken physics.
->>>>>>> 89c7839f
 
 ### Other
 
