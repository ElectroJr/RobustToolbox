--- conflicted
+++ resolved
@@ -43,11 +43,8 @@
 
 ### Bugfixes
 
-<<<<<<< HEAD
+* Fix `Menu` and `NumpadDecimal` key codes on SDL3.
 * client-side predictied entity deletion ( `EntityManager.PredictedQueueDeleteEntity`) now behaves more like it does on the server. In particular, entities will be deleted on the same tick after all system have been updated. Previously, it would process deletions at the beginning of the next tick.
-=======
-* Fix `Menu` and `NumpadDecimal` key codes on SDL3.
->>>>>>> 665294be
 
 ### Other
 
