﻿# Release notes for RobustToolbox.

<!--
NOTE: automatically updated sometimes by version.py.
Don't change the format without looking at the script!
-->

<!--START TEMPLATE
## Master

### Breaking changes

*None yet*

### New features

*None yet*

### Bugfixes

*None yet*

### Other

*None yet*

### Internal

*None yet*


END TEMPLATE-->

## Master

### Breaking changes

<<<<<<< HEAD
* `ISerializationManager` will now log errors if it encounters `Entity<T>` data-fields.
  * To be clear, this has never been supported and is not really a breaking change, but this will likely require manual intervention to prevent tests from failing.
=======
* Robust now uses **.NET 9**.
>>>>>>> a2983a5e

### New features

* Added `MockInterfaces.MakeConfigurationManager` for creating functional configuration managers for unit test mocking.

### Bugfixes

*None yet*

### Other

*None yet*

### Internal

*None yet*


## 238.0.1

### Bugfixes

* Fixed source generation for auto-networked EntityUid Dictionaries missing a semicolon
* Fixed PlacementManager using the wrong coordinates when deleting entities in an area.


## 238.0.0

### Breaking changes

* Some toolshed command syntax/parsing has changed slightly, and several toolshed related classes and interfaces have changed significantly, including ToolshedManager, type parsers, invocation contexts, and parser contexts. For more detail see the the description of PR #5455


## 237.4.0

### New features

* Implement automatic field-level delta states via AutoGenerateComponentState via opt-in.

### Bugfixes

* Remove redundant TransformComponentState bool.


## 237.3.0

### New features

* Added stack-like functions to `ValueList<T>` and added an `AddRange(ReadOnlySpan<T>)` overload.
* Added new `AssetPassFilterDrop`.
* Added a new RayCastSystem with the latest Box2D raycast + shapecasts implemented.

### Bugfixes

* Fixed `IPrototypeManager.TryGetKindFrom()` not working for prototypes with automatically inferred kind names.

### Other

* Sandbox error reference locator now works with generic method calls.


## 237.2.0

### Breaking changes

* `SharedEyeSystem..SetTarget()` will now also automatically remove the old target from the session's ViewSubscriptions

### New features

* `ImmutableArray<T>` can now be serialized by `RobustSerializer`.
* `RequiresLocationAttribute`, used by `ref readonly`, is now allowed by the sandbox.
* Added `DAT-OBJ()` localization function, for the dative case in certain languages.
* Client builds for FreeBSD are now made.
* Added `FormattedMessage.TrimEnd()`.
* Added Toolshed `with` for `ProtoId<T>`.

### Bugfixes

* Fix `UniqueIndex<,>.RemoveRange()` and`UniqueIndexHkm<,>.RemoveRange()` clearing the whole set instead of just removing the specified values.
* Avoid server crashes on some weird console setups (notably Pterodactyl).
* Avoid unhandled exceptions during server shutdown getting swallowed due logging into a disposed logger.
* Fix sandbox definitions for `Regex` functions returning `MatchCollection`.
* Fix minor layout bugs with `SplitContainer` and `BoxContainer`.

### Other

* Changed how multi-window rendering presents to the screen with a new CVar `display.thread_unlock_before_swap`. This is an experiment to see if it solves some synchronization issues.
* View Variables no longer clears the window on refresh while waiting on response from server.
* `SpinBox` buttons now have a `+` prefix for the positive ones.
* Improve Toolshed type intersection mechanism

### Internal

* Warning cleanup.

## 237.1.0

### New features

* csi's auto import-system can now handle generic types.
* csi's reflection helpers (like `fld()`) handle private members up the inheritance chain.

### Bugfixes

* Fix `UniqueIndexHkm<,>` and, by extension, entity data storage memory leaking.
* Fix bugs related to UIScale on `OSWindow`s.


## 237.0.0

### Breaking changes

* `IClydeWindow.Size` is now settable, allowing window sizes to be changed after creation.

### New features

* The game server's `/update` endpoint now supports passing more information on why an update is available.
  * This information is accessible via `IWatchdogApi.RestartRequested`.
  * Information can be specified by passing a JSON object with a `Reason` code and `Message` field.
* Added an "Erase" button to the tile spawn menu.
* Added `OSWindow.Create()`, which allows OS windows to be created & initialised without immediately opening/showing them.

### Other

* Made `WatchdogApi` and some members of `IWatchdogApi` private. These symbols should never have been accessed by content.


## 236.1.0

### New features

* `RequiredMemberAttribute` and `SetsRequiredMembersAttribute` have been added to the sandbox whitelist. I.e., you can now use the `required` keyword in client/shared code.
* Added `SwitchExpressionException` to sandbox. This type gets used if you have a `switch` expression with no default case.
* Added `LineEdit.SelectAllOnFocus`.
* `GameTitle`, `WindowIconSet` and `SplashLogo` are exposed in `IGameController`. These will return said information set in game options or whatever is set in `manifest.yml`.
* `BoundUserInterface` inheritors now have access to `PlayerManager`.
* Added `MuteSounds` bool to `BaseButton`.
* The engine has a new future-proof HWID system.
  * The auth server now manages HWIDs. This avoids HWID impersonation attacks.
  * The auth server can return multiple HWIDs. They are accessible in `NetUserData.ModernHWIds`.
  * The auth server also returns a trust score factor, accessible as `NetUserData.Trust`.
  * HWID can be disabled client side (`ROBUST_AUTH_ALLOW_HWID` env var) or server side (`net.hwid` cvar).
  * The old HWID system is still in place. It is intended that content switches to placing new bans against the new HWIDs.
  * Old HWIDs no longer work if the connection is not authenticated.
* `launchauth` command now recognizes `SS14_LAUNCHER_APPDATA_NAME`.
* Added new overload to `EntityLookupSystem.GetEntitiesIntersecting`.
* Added `Control.RemoveChild(int childIndex)`.
* `build.entities_category_filter` allows filtering the entity spawn panel to a specific category.

### Bugfixes

* Fixed `SpriteView` offset calculations when scaled.

### Other

* Sprite flicks are applied immediately when started.
* More warning fixes.
* If the server gets shut down before finishing startup, the reason is now logged properly.


## 236.0.0

### Breaking changes

* Revert IsTouching only being set to true if the contact were laready touching in clientside physics prediction.
* Don't touch IsTouching if both bodies are asleep for clientside physics contacts. This change and the one above should fix a lot of clientside contact issues, particularly around repeated incorrect clientside contact events.

### New features

* Added an analyzer to detect duplicate Dependency fields.

### Bugfixes

* Auto-networked dictionaries now use `TryAdd()` to avoid duplicate key errors when a dictionary contains multiple unknown networked entities.
* Fixed `ICommonSession.Ping` always returning zero instead of the ping. Note that this will still return zero for client-side code when trying to get the ping of other players.
* Hot reload XAML files on rename to fix them potentially not being reloaded with Visual Studio.
* Fix TabContainer click detection for non-1.0 UI scales.

### Other

* Obsolete some static localization methods.
* Tried to improve PVS tolerance to exceptions occurring.


## 235.0.0

### Breaking changes

* Several different `AudioSystem` methods were incorrectly given a `[return: NotNullIfNotNull]` attribute. Content code that uses these methods needs to be updated to perform null checks.
* noSpawn is no longer obsolete and is now removed in lieu of the EntityCategory HideSpawnMenu.

### Bugfixes

* physics.maxlinvelocity is now a replicated cvar.
* Fix DistanceJoint debug drawing in physics not using the local anchors.
* Fixed filtered AudioSystem methods playing a sound for all players when given an empty filter.
* Fixed equality checks for `MarkupNode` not properly handling attributes.
* Fixed `MarkupNode` not having a `GetHashCode()` implementation.
* Fixed a PVS error that could occur when trying to delete the first entity that gets created in a round.
* Fixed the "to" and "take" toolshed commands not working as intended.
* Rich text controls within an `OutputPanel` control will now become invisible when they are out of view.

### Other

* Improve precision for Quaternion2D constructor from angles.


## 234.1.0

### New features

* SharedAudioSystem now has PlayLocal which only runs audio locally on the client.

### Bugfixes

* Fix AudioParams not being passed through on PlayGlobal methods.


## 234.0.0

### Breaking changes

* Remove a lot of obsoleted code that has been obsoleted for a while.

### New features

* Add another GetLocalEntitiesIntersecting override.

### Other

* Mark large replays as requiring Server GC.
* Obsolete some IResourceCache proxies.


## 233.1.0

### New features

* Add GetGridEntities and another GetEntitiesIntersecting overload to EntityLookupSystem.
* `MarkupNode` is now `IEquatable<MarkupNode>`. It already supported equality checks, now it implements the interface.
* Added `Entity<T>` overloads to the following `SharedMapSystem` methods: `GetTileRef`, `GetAnchoredEntities`, `TileIndicesFor`.
* Added `EntityUid`-only overloads to the following `SharedTransformSystem` methods: `AnchorEntity`, `Unanchor`.

### Bugfixes

* Fixed equality checks for `MarkupNode` not properly handling attributes.
* Fixed toolshed commands failing to generate error messages when working with array types
* Fixed `MarkupNode` not having a `GetHashCode()` implementation.

### Other

* If `EntityManager.FlushEntities()` fails to delete all entities, it will now attempt to do so a second time before throwing an exception.


## 233.0.2

### Bugfixes

* Fix exceptions in client game state handling for grids. Now they will rely upon the networked fixture data and not try to rebuild in the grid state handler.


## 233.0.1

### Bugfixes

* Fix IsHardCollidable component to EntityUid references.


## 233.0.0

### Breaking changes

* Made EntityRenamed a broadcast event & added additional args.
* Made test runs parallelizable.
* Added a debug assert that other threads aren't touching entities.

### Bugfixes

* Fix some entitylookup method transformations and add more tests.
* Fix mousehover not updating if new controls showed up under the mouse.

### Internal

* `ClientGameStateManager` now only initialises or starts entities after their parents have already been initialized. There are also some new debug asserts to try ensure that this rule isn't broken elsewhere.
* Engine version script now supports dashes.


## 232.0.0

### Breaking changes

* Obsolete method `AppearanceComponent.TryGetData` is now access-restricted to `SharedAppearanceSystem`; use `SharedAppearanceSystem.TryGetData` instead.

### New features

* Added `SharedAppearanceSystem.AppendData`, which appends non-existing `AppearanceData` from one `AppearanceComponent` to another.
* Added `AppearanceComponent.AppearanceDataInit`, which can be used to set initial `AppearanceData` entries in .yaml.

### Bugfixes

* Fix BUI interfaces not deep-copying in state handling.
* Add Robust.Xaml.csproj to the solution to fix some XAML issues.

### Other

* Serialization will now add type tags (`!type:<T>`) for necessary `NodeData` when writing (currently only for `object` nodes).

### Internal

* Added `ObjectSerializer`, which handles serialization of the generic `object` type.


## 231.1.1

### Bugfixes

* Fixed a bug where the client might not add entities to the broadphase/lookup components.
* Fixed  various toolshed commands not working, including `sort`, `sortdown` `join` (for strings), and `emplace`

### Other

* Toolshed command blocks now stop executing if previous errors were not handled / cleared.


## 231.1.0

### New features

* Network `InterfaceData` on `UserInterfaceComponent`.
* Added `System.Decimal` to sandbox.
* Added XAML hot reloading.
* Added API for content to write custom files into replay through `IReplayFileWriter`.

### Other

* Optimized `EntityLookup` and other physics systems.

### Internal

* Added more tests related to physics.


## 231.0.1

### Other

* Add better logging to failed PVS sends.


## 231.0.0

### Breaking changes

* ViewSubscriber has been moved to shared; it doesn't actually do anything on the client but makes shared code easier.

### New features

* ContactEnumreator exists to iterate the contacts of a particular entity.
* Add FixturesChangeComponent as a generic way to add and remove fixtures easily.
* PointLightComponent enabling / disabling now has an attempt event if you wish to block it on content side.
* There's an OpenScreenAt overload for screen-relative coordinates.
* SpriteSystem has methods to get an entity's position in sprite terms.
* EntityManager and ComponentFactory now have additional methods that interact with ComponentRegistry and ComponentRegistryEntry.

### Bugfixes

* Fix PrototypeFlags Add not actually working.
* Fix BUIs going BRRT opening and closing repeatedly upon prediction. The closing now gets deferred to the update loop if it's still closed at the end of prediction.


## 230.2.0

### New features

* Add ProcessNow for IRobustJob as a convenience method where you may not want to run a job in the background sometimes.
* Add Vector2i helpers to all 8 neighbouring directions.

### Other

* Remove IThreadPoolWorkItem interface from IRobustJob.


## 230.1.0

### New features

* You can now pass `bool[]` parameters to shaders.
* Added `toolshed.nearby_entities_limit` CVar.
* Fix `RichTextLabel.Text` to clear and reset the message properly in all cases.
* `scene` command has tab completion now.
* `devwindow` UI inspector property catches exceptions for read properties.
* `SplitContainer.Flip()`

### Bugfixes

* Fix tile enlargement not being applied for some EntityLookup queries.
* `LocalizedEntityCommands` are now not initialized inside `RobustUnitTest`, fixing guaranteed test failures.
* Fixed issues with broadphase init breaking replays frequently.
* Fix uploaded prototypes and resources for clients connecting to a server.

### Other

* Improved error reporting for DataField analyzer.


## 230.0.1


## 230.0.0

### New features

* Added `InterpolatedStringHandlerArgumentAttribute` to the sandbox whitelist.
* `IUserInterfaceManager.Popup()` popups now have a copy to clipboard button.

### Bugfixes

* Security fixes
* Fix exception in `TimedDespawnComponent` spawning another `TimedDespawnComponent`.
* Fixed pool memory leak in physics `SolveIsland`.


## 229.1.2

### Bugfixes

* Fixed a bug where the client might not add entities to the broadphase/lookup components.


## 229.1.1

### Bugfixes

* Fix some teleportation commands not working in singleplayer or replays

### Other

* Audio entity names now include the filepath of the audio being played if relevant for debugging.


## 229.1.0

### Bugfixes

* Fix multithreading bug in ParallelTracker that caused the game to crash randomly.
* Fixed IPv6-only hosts not working properly with built-in HTTP clients.

### Other

* Added obsoletion warning for `Control.Dispose()`. New code should not rely on it.
* Reduced the default tickrate to 30 ticks.
* Encryption of network messages is now done concurrently to avoid spending main thread time. In profiles, this added up to ~8% of main thread time on RMC-14.


## 229.0.0

### Breaking changes

* Fixes large entities causing entity spawn menu to break.
* Made PhysicsHull an internal ref struct for some PolygonShape speedup.

### New features

* Audio ticks-per-second is now capped at 30 by default and controlled via `audio.tick_rate` cvar.
* Add CreateWindow and CreateDisposableControl helpers for BUIs.
* Add OnProtoReload virtual method to BUIs that gets called on prototype reloads.
* Add RemoveData to AppearanceSystem data.


## 228.0.0

### Breaking changes

* The `Color` struct's equality methods now check for exact equality. Use `MathHelper.CloseToPercent(Color, Color)` for the previous functionality.
* Added a toolshed.nearby_limit cvar to limit the maximum range of the nearby command. Defaults to 200.

### New features

* Added command usage with types to Toolshed command help.
* Add Text property to RichTextLabel.
* Whitelist System.Net.IPEndPoint.
* Add event for mass & angular inertia changes.
* Add SpriteSystem.IsVisible for layers.
* Add TryQueueDeleteEntity that checks if the entity is already deleted / queuedeleted first.

### Bugfixes

* Clients connecting to a server now always load prototype uploads after resource uploads, fixing ordering bugs that could cause various errors.


## 227.0.0

### Breaking changes

* Add a `loop` arg to SpriteSystem.GetFrame in case you don't want to get a looping animation.
* Remove obsolete VisibileSystem methods.

### New features

* Added `LocalizedEntityCommands`, which are console commands that have the ability to take entity system dependencies.
* Added `BeginRegistrationRegion` to `IConsoleHost` to allow efficient bulk-registration of console commands.
* Added `IConsoleHost.RegisterCommand` overload that takes an `IConsoleCommand`.
* Added a `Finished` boolean to `AnimationCompletedEvent` which allows distinguishing if an animation was removed prematurely or completed naturally.
* Add GetLocalTilesIntersecting for MapSystem.
* Add an analyzer for methods that should call the base implementation and use it for EntitySystems.

### Bugfixes

* Fix loading replays if string package is compressed inside a zip.

### Other

* Tab completions containing spaces are now properly quoted, so the command will actually work properly once entered.
* Mark EntityCoordinates.Offset as Pure so it shows as warnings if the variable is unused.
* Networked events will always be processed in order even if late.


## 226.3.0

### New features

* `System.Collections.IList` and `System.Collections.ICollection` are now sandbox safe, this fixes some collection expression cases.
* The sandboxing system will now report the methods responsible for references to illegal items.


## 226.2.0

### New features

* `Control.VisibilityChanged()` virtual function.
* Add some System.Random methods for NextFloat and NextPolarVector2.

### Bugfixes

* Fixes ContainerSystem failing client-side debug asserts when an entity gets unanchored & inserted into a container on the same tick.
* Remove potential race condition on server startup from invoking ThreadPool.SetMinThreads.

### Other

* Increase default value of res.rsi_atlas_size.
* Fix internal networking logic.
* Updates of `OutputPanel` contents caused by change in UI scale are now deferred until visible. Especially important to avoid updates from debug console.
* Debug console is now limited to only keep `con.max_entries` entries.
* Non-existent resources are cached by `IResourceCache.TryGetResource`. This avoids the game constantly trying to re-load non-existent resources in common patterns such as UI theme texture fallbacks.
* Default IPv4 MTU has been lowered to 700.
* Update Robust.LoaderApi.

### Internal

* Split out PVS serialization from compression and sending game states.
* Turn broadphase contacts into an IParallelRobustJob and remove unnecessary GetMapEntityIds for every contact.


## 226.1.0

### New features

* Add some GetLocalEntitiesIntersecting methods for `Entity<T>`.

### Other

* Fix internal networking logic


## 226.0.0

### Breaking changes

* `IEventBus.RaiseComponentEvent` now requires an EntityUid argument.
* The `AddedComponentEventArgs` and `RemovedComponentEventArgs` constructors are now internal

### New features

* Allow RequestScreenTexture to be set in overlays.

### Bugfixes

* Fix AnimationCompletedEvent not always going out.


## 225.0.0

### Breaking changes

* `NetEntity.Parse` and `TryParse` will now fail to parse empty strings.
* Try to prevent EventBus looping. This also caps the amount of directed component subscriptions for a particular component to 256.

### New features

* `IPrototypeManager.TryIndex` will now default to logging errors if passed an invalid prototype id struct (i,e., `EntProtoId` or `ProtoId<T>`). There is a new optional bool argument to disable logging errors.
* `Eye` now allows its `Position` to be set directly. Please only do this with the `FixedEye` child type constructed manually.
* Engine now respects the hub's `can_skip_build` parameter on info query, fixing an issue where the first hub advertisement fails due to ACZ taking too long.
* Add GetSession & TryGetSession to ActorSystem.
* Raise an event when an entity's name is changed.

### Bugfixes

* The `ent` toolshed command now takes `NetEntity` values, fixing parsing in practical uses.
* Fix ComponentFactory test mocks.
* Fix LookupFlags missing from a couple of EntityLookupSystem methods.

### Other

* Improved engine's Happy Eyeballs implementation, should result in more usage of IPv6 for HTTP APIs when available.
* Remove CompIdx locks to improve performance inside Pvs at higher player counts.
* Avoid a read lock in GetEntityQuery to also improve performance.
* Mark `EntityManager.System<T>` as Pure.


## 224.1.1

### Bugfixes

* Fixed UserInterfaceSystem sometimes throwing a key-not-found exception when trying to close UIs.


## 224.1.0

### New features

* `ServerIntegrationInstance` has new methods for adding dummy player sessions for tests that require multiple players.
* Linguini has been updated to v0.8.1. Errors will now be logged when a duplicate localization key is found.
* Added `UserInterfaceSystem.SetUi()` for modifying the `InterfaceData` associated with some BUI.
* Added the `EntityPrototypeView` control for spawning & rendering an entity prototype.

### Bugfixes

* Fix `UserInterfaceSystem` spamming client side errors when entities with UIs open are deleted while outside of PVS range.
* Fix Toolshed's EnumTypeParse not working enum values with upercase characters.
* Fixed `incmd` command not working due to an invalid cast.

### Other

* There have been various performance improvements to replay loading & playback.

### Internal

* Added `DummySession` and `DummyChannel` classes for use in integration tests and benchmarks to fool the server into thinking that there are multiple players connected.
* Added `ICommonSessionInternal` and updated `CommonSession` so that the internal setters now go through that interface.

## 224.0.1

### Bugfixes

* Fixes PVS throwing exceptions when invalid entities are passed to `ExpandPvsEvent`. Now it just logs an error.
* Fixes BUIs not properly closing, resulting in invalid entities in `UserInterfaceUserComponent.OpenInterfaces`
* Fixes an unknown/invalid prototype exception sometimes being thrown when running ``IPrototypeManager.ResolveResults()`


## 224.0.0

### Breaking changes

* `Matrix3` has been replaced with `System.Numerics.Matrix3x2`. Various Matrix related methods have been turned into extension methods in the `Matrix3Helpers` class.
* Engine `EntityCategory` prototype IDs have been changed to use CamelCase. I.e., `hideSpawnMenu` -> `HideSpawnMenu`
* Prototypes can now be implicitly cast `ProtoId<T>` or `EntProtoId` ID structs. The new implicit cast might cause previous function calls to be ambiguous.

### New features

* `Array.Clear(Array)` is now available in the sandbox.
* BUIs now use `ExpandPvsEvent`. I.e., if a player has a UI open, then the entity associated with that UI will always get sent to the player by the PVS system.
* Added `cvar_subs` command for listing all subscribers to cvar changes
* Entity categories have been reworked
  * Each category now has a `HideSpawnMenu` field. The old `HideSpawnMenu` category is now just a normal category with that field set to true.
  * Reworked category inheritance. Inheritance can now be disabled per category using a `Inheritable` field.
  * Entity prototypes can now be automatically added to categories based on the components that they have, either by specifying components when defining the category in yml, or by adding the EntityCategoryAttribute to the component class.

### Bugfixes

* Fixed client-side BUI error log spam if an unknown entity has a UI open.
* Fixed placement manager spawning entities with incorrect rotations.

### Other

* Added a try-catch block to BUI constructors, to avoid clients getting stuck in error loops while applying states.
* Attempting to play sounds on terminating entities no longer logs an error.


## 223.3.0

### New features

* Better exception logging for IRobustJob.
* Add SetGridAudio helper for SharedAudioSystem.

### Bugfixes

* Fix placement manager not setting entity rotation correctly.
* Fix grid-based audio not playing correctly.


## 223.2.0

### New features

* Added several new `FormattedMessage` methods for better exception tolerance when parsing markup. Several existing methods have been marked as obsolete, with new renamed methods taking their place.


## 223.1.2

### Bugfixes

* `MapGridComponent.LastTileModifiedTick` is now actually networked to clients.


## 223.1.1

### Bugfixes

* Fixed an exception caused by enum cvars using integer type values instead of enum values


## 223.1.0

### Other

* Various `ContainerSystem` methods have been obsoleted in favour of overrides that take in an `Entity` struct instead of `EntityUid`
* Various `EntityCoordinates` methods have been obsoleted with replacements added  to `SharedTransformSystem`


## 223.0.0

### Breaking changes

* The `ComponentState` class is now abstract. Networked components that don't have state information now just return a null state.
* The way that delta component states work has changed. It now expects there to be two different state classes, only one of which should implement `IComponentDeltaState<TFullState>`

### New features

* A new `replay.checkpoint_min_interval` cvar has been added. It can be used to limit the frequency at which checkpoints are generated when loading a replay.
* Added `IConfigurationManager.OnCVarValueChanged`. This is a c# event that gets invoked whenever any cvar value changes.

### Bugfixes

* `IEyeManager.GetWorldViewbounds()` and `IEyeManager.GetWorldViewbounds()` should now return the correct bounds if the main viewport does not take up the whole screen.

### Other

* The default values of various replay related cvars have been changed to try and reduce memory usage.


## 222.4.0

### New features

* Added the following types from `System.Numerics` to the sandbox: `Complex`, `Matrix3x2`, `Matrix4x4`, `Plane`, `Quaternion`, `Vector3`, `Vector4`.


## 222.3.0

### New features

* `ITileDefinition.EditorHidden` allows hiding a tile from the tile spawn panel.
* Ordered event subscriptions now take child types into account, so ordering based on a shared type will work.

### Bugfixes

* Cross-map BUI range checks now work.
* Paused entities update on prototype reload.

### Other

* Fixed build compatibility with .NET 8.0.300 SDK, due to changes in how Central Package Management behaves.
* Physics component has delta states to reduce network usage.


## 222.2.0

### New features

* Added `EntityQuery.Comp()` (abbreviation of `GetComponent()`)

### Bugfixes

* Fix `SerializationManager.TryGetVariableType` checking the wrong property.
* Fixed GrammarSystem mispredicting a character's gender

### Other

* User interface system now performs range checks in parallel


## 222.1.1

### Bugfixes

* Fixed never setting BoundUserInterface.State.

### Other

* Add truncate for filesaving.
* Add method for getting the type of a data field by name from ISerializationManager.


## 222.1.0

### New features

* Added `BoundKeyEventArgs.IsRepeat`.
* Added `net.lidgren_log_warning` and `net.lidgren_log_error` CVars.

### Bugfixes

* Fix assert trip when holding repeatable keybinds.

### Other

* Updated Lidgren to v0.3.1. This should provide performance improvements if warning/error logs are disabled.


## 222.0.0

### Breaking changes

* Mark IComponentFactory argument in EntityPrototype as mandatory.

### New features

* Add `EntProtoId<T>` to check for components on the attached entity as well.

### Bugfixes

* Fix PVS iterating duplicate chunks for multiple viewsubscriptions.

### Other

* Defer clientside BUI opens if it's the first state that comes in.


## 221.2.0

### New features

* Add SetMapAudio helper to SharedAudioSystem to setup map-wide audio entities.
* Add SetWorldRotNoLerp method to SharedTransformSystem to avoid client lerping.

### Bugfixes

* `SpriteComponent.CopyFrom` now copies `CopyToShaderParameters` configuration.


## 221.1.0


## 221.0.0

### Breaking changes

* `EntParentChangedMessage.OldMapId` is now an `EntityUid` instead of `MapId`
* `TransformSystem.DetachParentToNull()` is being renamed to `DetachEntity`
* The order in which `MoveEvent` handlers are invoked has been changed to prioritise engine subscriptions

### New features

* Added `UpdateHovered()` and `SetHovered()` to `IUserInterfaceManager`, for updating or modifying the currently hovered control.
* Add SwapPositions to TransformSystem to swap two entity's transforms.

### Bugfixes

* Improve client gamestate exception tolerance.

### Other

* If the currently hovered control is disposed, `UserInterfaceManager` will now look for a new control, rather than just setting the hovered control to null.

### Internal

* Use more `EntityQuery<T>` internally in EntityManager and PhysicsSystem.


## 220.2.0

### New features

* RSIs can now specify load parameters, mimicking the ones from `.png.yml`. Currently only disabling sRGB is supported.
* Added a second UV channel to Clyde's vertex format. On regular batched sprite draws, this goes 0 -> 1 across the sprite quad.
* Added a new `CopyToShaderParameters` system for `SpriteComponent` layers.


## 220.1.0

### Bugfixes

* Fix client-side replay exceptions due to dropped states when recording.

### Other

* Remove IP + HWId from ViewVariables.
* Close BUIs upon disconnect.


## 220.0.0

### Breaking changes

* Refactor UserInterfaceSystem.
  - The API has been significantly cleaned up and standardised, most noticeably callers don't need to worry about TryGetUi and can rely on either HasUi, SetUiState, CloseUi, or OpenUi to handle their code as appropriate.
  - Interface data is now stored via key rather than as a flat list which is a breaking change for YAML.
  - BoundUserInterfaces can now be completely handled via Shared code. Existing Server-side callers will behave similarly to before.
  - BoundUserInterfaces now properly close in many more situations, additionally they are now attached to the entity so reconnecting can re-open them and they can be serialized properly.


## 219.2.0

### New features

* Add SetMapCoordinates to TransformSystem.
* Improve YAML Linter and validation of static fields.

### Bugfixes

* Fix DebugCoordsPanel freezing when hovering a control.

### Other

* Optimise physics networking to not dirty every tick of movement.


## 219.1.3

### Bugfixes

* Fix map-loader not pausing pre-init maps when not actively overwriting an existing map.


## 219.1.2

### Bugfixes

* Fix map-loader not map-initialising grids when loading into a post-init map.


## 219.1.1

### Bugfixes

* Fix map-loader not map-initialising maps when overwriting a post-init map.


## 219.1.0

### New features

* Added a new optional arguments to various entity spawning methods, including a new argument to set the entity's rotation.

### Bugfixes

* Fixes map initialisation not always initialising all entities on a map.

### Other

* The default value of the `auth.mode` cvar has changed


## 219.0.0

### Breaking changes

* Move most IMapManager functionality to SharedMapSystem.


## 218.2.0

### New features

* Control layout properties such as `Margin` can now be set via style sheets.
* Expose worldposition in SpriteComponent.Render
* Network audio entity Play/Pause/Stop states and playback position.
* Add `Disabled` functionality to `Slider` control.


## 218.1.0

### New features

* Add IEquatable.Equals to the sandbox.
* Enable roslyn extensions tests in CI.
* Add a VerticalTabContainer control to match the horizontal one.

### Bugfixes

* Fix divison remainder issue for Colors, fixing purples.

### Other

* Default hub address (`hub.hub_urls`) has been changed to `https://hub.spacestation14.com/`.


## 218.0.0

### Breaking changes

* `Robust.Shared.Configuration.EnvironmentVariables` is now internal and no longer usable by content.

### New features

* Add TryGetRandom to EntityManager to get a random entity with the specified component and TryGetRandom to IPrototypeManager to return a random prototype of the specified type.
* Add CopyData to AppearanceSystem.
* Update UI themes on prototype reloads.
* Allow scaling the line height of a RichTextLabel.
* You can now specify CVar overrides via environment variable with the `ROBUST_CVAR_*` prefix. For example `ROBUST_CVAR_game__hostname=foobar` would set the appropriate CVar. Double underscores in the environment variable name are replaced with ".".
* Added non-generic variant of `GetCVar` to `IConfigurationManager`.
* Add type tracking to FieldNotFoundErrorNode for serialization.
* Distance between lines of a `RichTextLabel` can now be modified with `LineHeightScale`.
* UI theme prototypes are now updated when reloaded.
* New `RA0025` analyzer diagnostic warns for manual assignment to `[Dependency]` fields.

### Bugfixes

* Request headers in `IStatusHandlerContext` are now case-insensitive.
* SetWorldPosition rotation now more closely aligns with prior behavior.
* Fix exception when inspecting elements in some cases.
* Fix HTTP errors on watchdog ping not being reported.

### Other

* Add an analyzer for redundantly assigning to dependency fields.

### Internal

* Remove redundant Exists checks in ContainerSystem.
* Improve logging on watchdog pings.


## 217.2.1

### Bugfixes

* Fix LineEdit tests on engine.

### Internal

* Make various ValueList enumerators access the span directly for performance.


## 217.2.0

### New features

* Added `AddComponents` and `RemoveComponents` methods to EntityManager that handle EntityPrototype / ComponentRegistry bulk component changes.
* Add double-clicking to LineEdit.

### Bugfixes

* Properly ignore non-hard fixtures for IntersectRayWithPredicate.
* Fix nullable TimeSpan addition on some platforms.


## 217.1.0

### New features

* Added `IRobustRandom.GetItems` extension methods for randomly picking multiple items from a collections.
* Added `SharedPhysicsSystem.EffectiveCurTime`. This is effectively a variation of `IGameTiming.CurTime` that takes into account the current physics sub-step.

### Bugfixes

* Fix `MapComponent.LightingEnabled` not leaving FOV rendering in a broken state.

### Internal

* `Shuffle<T>(Span<T>, System.Random)` has been removed, just use the builtin method.


## 217.0.0

### Breaking changes

* TransformSystem.SetWorldPosition and SetWorldPositionRotation will now also perform parent updates as necessary. Previously it would just set the entity's LocalPosition which may break if they were inside of a container. Now they will be removed from their container and TryFindGridAt will run to correctly parent them to the new position. If the old functionality is desired then you can use GetInvWorldMatrix to update the LocalPosition (bearing in mind containers may prevent this).

### New features

* Implement VV for AudioParams on SoundSpecifiers.
* Add AddUi to the shared UI system.

### Bugfixes

* Fix the first measure of ScrollContainer bars.


## 216.0.0

### Breaking changes

* The `net.low_lod_distance` cvar has been replaced with a new `net.pvs_priority_range`. Instead of limiting the range at which all entities are sent to a player, it now extends the range at which high priorities can be sent. The default value of this new cvar is 32.5, which is larger than the default `net.pvs_range` value of 25.

### New features

* You can now specify a component to not be saved to map files with `[UnsavedComponent]`.
* Added `ITileDefinitionManager.TryGetDefinition`.
* The map loader now tries to preserve the `tilemap` contents of map files, which should reduce diffs when re-saving a map after the game's internal tile IDs have changed.

### Bugfixes

* Fix buffered audio sources not being disposed.


## 215.3.1

### Bugfixes

* Revert zstd update.


## 215.3.0

### New features

* `EntityQuery<T>` now has `HasComp` and `TryComp` methods that are shorter than its existing ones.
* Added `PlacementInformation.UseEditorContext`.
* Added `Vector2Helpers` functions for comparing ranges between vectors.

### Bugfixes

* `Texture.GetPixel()`: fixed off-by-one with Y coordinate.
* `Texture.GetPixel()`: fix stack overflow when reading large images.
* `Texture.GetPixel()`: use more widely compatible OpenGL calls.

### Other

* Disabled `net.mtu_expand` again by default, as it was causing issues.
* Updated `SharpZstd` dependency.


## 215.2.0

### New features

* Implement basic VV for SoundSpecifiers.

### Bugfixes

* Fix QueueDel during EndCollideEvents from throwing while removing contacts.


## 215.1.0

### New features

* Add a CompletionHelper for audio filepaths that handles server packaging.
* Add Random.NextAngle(min, max) method and Pick for `ValueList<T>`.
* Added an `ICommonSession` parser for toolshed commands.

### Bugfixes


## 215.0.0

### Breaking changes

* Update Lidgren to 0.3.0

### New features

* Made a new `IMetricsManager` interface with an `UpdateMetrics` event that can be used to update Prometheus metrics whenever they are scraped.
  * Also added a `metrics.update_interval` CVar to go along with this, when metrics are scraped without usage of Prometheus directly.
* IoC now contains an `IMeterFactory` implementation that you can use to instantiate metric meters.
* `net.mtu_ipv6` CVar allows specifying a different MTU value for IPv6.
* Allows `player:entity` to take a parameter representing the player name.
* Add collection parsing to the dev window for UI.
* Add a debug assert to Dirty(uid, comp) to catch mismatches being passed in.

### Bugfixes

* Support transform states with unknown parents.
* Fix serialization error logging.
* Fix naming of ResizableMemoryRegion metrics.
* Fix uncaught overflow exception when parsing NetEntities.

### Other

* The replay system now allows loading a replay with a mismatching serializer type hash. This means replays should be more robust against future version updates (engine security patches or .NET updates).
* `CheckBox`'s interior texture is now vertically centered.
* Lidgren.Network has been updated to [`v0.3.0`](https://github.com/space-wizards/SpaceWizards.Lidgren.Network/blob/v0.3.0/RELEASE-NOTES.md).
* Lowered default IPv4 MTU to 900 (from 1000).
* Automatic MTU expansion (`net.mtu_expand`) is now enabled by default.

### Internal

* Cleanup some Dirty component calls internally.


## 214.2.0

### New features

* Added a `Undetachable` entity metadata flag, which stops the client from moving an entity to nullspace when it moves out of PVS range.

### Bugfixes

* Fix tooltips not clamping to the left side of the viewport.
* Fix global audio property not being properly set.

### Internal

* The server game state / PVS code has been rewritten. It should be somewhat faster now, albeit at the cost of using more memory. The current engine version may be unstable.


## 214.1.1

### Bugfixes

* Fixed connection denial always causing redial.


## 214.1.0

### New features

* Added the `pvs_override_info` command for debugging PVS overrides.

### Bugfixes

* Fix VV for prototype structs.
* Fix audio limits for clientside audio.


## 214.0.0

### Breaking changes

* `NetStructuredDisconnectMessages` has received a complete overhaul and has been moved to `NetDisconnectMessage`. The API is no longer designed such that consumers must pass around JSON nodes, as they are not in sandbox (and clunky).

### New features

* Add a basic default concurrent audio limit of 16 for a single filepath to avoid overflowing audio sources.
* `NetConnectingArgs.Deny()` can now pass along structured data that will be received by the client.

### Bugfixes

* Fixed cursor position bugs when an empty `TextEdit` has a multi-line place holder.
* Fixed empty `TextEdit` throwing exception if cursor is moved left.


## 213.0.0

### Breaking changes

* Remove obsoleted BaseContainer methods.

### New features

* Add EntityManager.RaiseSharedEvent where the event won't go to the attached client but will be predicted locally on their end.
* Add GetEntitiesInRange override that takes in EntityCoordinates and an EntityUid hashset.

### Bugfixes

* Check if a sprite entity is deleted before drawing in SpriteView.


## 212.2.0

### New features

* Add IsHardCollidable to SharedPhysicsSystem to determine if 2 entities would collide.

### Other

* Double the default maximum replay size.


## 212.1.0

### New features

* Add nullable methods for TryIndex / HasIndex on IPrototypeManager.

### Bugfixes

* Fix TextureRect alignment where the strech mode is KeepCentered.


## 212.0.1

### Bugfixes

* Fix passing array by `this` instead of by `ref`.


## 212.0.0

### Breaking changes

* Change Collapsible controls default orientations to Vertical.

### New features

* Expose the Label control for Collapsible controls.
* Add GetGridPosition that considers physics center-of-mass.
* Add TileToVector methods to get the LocalPosition of tile-coords (taking into account tile size).
* Add some more helper methods to PVS filters around EntityUids.
* Add support for Dictionary AutoNetworkedFields.
* Add EnsureLength method for arrays.
* Add PushMarkup to FormattedMessage.
* Add DrawPrimitives overload for `List<Vector2>`
* Add more ValueList ctors that are faster.
* Add ToMapCoordinates method for NetCoordinates.

### Other

* Remove ISerializationHooks obsoletion as they are useful in some rare cases.

### Internal

* Bump max pool size for robust jobs.


## 211.0.2

### Bugfixes

* Fix TextureRect scaling not handling UIScale correctly.


## 211.0.1

### Bugfixes

* Fix GridChunkEnumerator on maps.


## 211.0.0

### Breaking changes

* Moved ChunkIndicesEnumerator to engine and to a re-useable namespace at Robust.Shared/Maps.

### New features

* Added an Enlarged method for Box2Rotated.

### Internal

* Significantly optimise ChunkEnumerator / FindGridsIntersecting in certain use cases by intersecting the grid's AABB with the local AABB to avoid iterating dummy chunks.


## 210.1.1

### Bugfixes

* Fixed multiple recent bugs with key binding storage.

### Other

* Change default of `ButtonGroup.IsNoneSetAllowed` to `true`. This makes it default again to the previous (unintentional) behavior.


## 210.1.0

### New features

* `NetUserId` implements `ISelfSerialize` so can be used in data fields.
* `ButtonGroup.IsNoneSetAllowed` to allow a button group to have no buttons pressed by default.


## 210.0.3


## 210.0.2

### Bugfixes

* Revert changes to `TextureRect` too.


## 210.0.1

### Bugfixes

* Revert changes to `TextureButton` that broke style property handling.


## 210.0.0

### New features

* Controls can now hook before, after, and during rendering of their children.
* IRenderHandle is now a public API, with the caveat that it's properties and methods are unstable.
* ButtonGroup now exposes what buttons it contains, alongside which is currently pressed.
* OptionButton has additional styleclasses, and has a hook for modifying it's internal buttons.
* PanelContainer.GetStyleBox() is now protected rather than private.
* TextureButton now uses a TextureRect instead of custom drawing code.
* TextureRect has additional style properties exposed.
    * A new property, TextureSizeTarget, was added, which allows specifying a size in virtual pixels that the control should attempt to draw at.
    * Stretch mode is now a style property.
    * Scale is now a style property.
* Avalonia.Metadata.XmlnsDefinitionAttribute is now permitted by the sandbox.
* Add MaxDimension property to Box2 to return the higher of the Width or Height.
* Add GetLocalPosition to convert ScreenCoordinates to coordinates relative to the control. Ignores window.
* Add GlobalRect and GlobalPixelRect for controls to get their UIBox2i in screen terms.
* Add dotted line drawing to DrawingHandleScreen.
* You can use `Subs.CVar()` from an entity systems to subscribe to CVar changes. This is more convenient than `IConfigurationManager.OnValueChanged` as it automatically unsubscribes on system shutdown.
* There is now a built-in type serializer for `DateTime`, so you can put `DateTime`s in your data fields.
* `System.Text.Unicode.UnicodeRange` and `UnicodeRanges` are now available in the sandbox.

### Bugfixes

* UI drawing now properly accounts for a control's draw routine potentially mangling the current matrix.
* UI roots now properly update when the global stylesheet is changed. They previously only did so if they had a dedicated stylesheet (which is the one case where they would be unaffected by a global sheet update.


## 209.0.1

### Bugfixes

* Fix missed import from 209.0.0.


## 209.0.0

### Breaking changes

* `replay.max_compressed_size` and `replay.max_uncompressed_size` CVars are now `long`.
* Remove obsolete CoordinatesExtension for ToEntityCoordinates from GridUid / Vector2i.

### New features

* Add GetEntitiesOnMap / GetChildEntities to EntityLookupSystem to return components on the specified map and components with the specified parent respectively.
* Add MaxDimension property to Box2 to return the higher of the Width or Height.
* Add GetLocalPosition to convert ScreenCoordinates to coordinates relative to the control. Ignores window.
* Add GlobalRect and GlobalPixelRect for controls to get their UIBox2i in screen terms.
* Add dotted line drawing to DrawingHandleScreen.
* `IConfigurationManager.LoadDefaultsFromTomlStream` properly does type conversions. This fixes scenarios like loading of `long` CVars.
* Add helper methods for TileRef / Vector2i to SharedMapSystem for ToCenterCoordinates (tile center EntityCoordinates) and ToCoordinates (tile origin to EntityCoordinates).
* Copy some of the coordinates extensions to SharedTransformSystem.

### Bugfixes

* Fixed integer overflows in replay max size calculation.
* Explicitly capped `replay.replay_tick_batchSize` internally to avoid high values causing allocation failures.

### Other

* Important MIDI performance improvements.


## 208.0.0

### Breaking changes

* Metadata flags are no longer serialized as they get rebuilt on entity startup.

### Bugfixes

* Log failing to load user keybinds and handle the exception.


## 207.1.0

### New features

* Add the ability to merge grids via GridFixtureSystem.


## 207.0.0

### Breaking changes

* Update EntityLookup internally so non-approximate queries use the GJK solver and are much more accurate. This also means the approximate flag matters much more if you don't need narrowphase checks.
* Add shape versions of queries for both EntityLookup and MapManager.

### Bugfixes

* Fix PVS full state updates not clearing session entities and causing exceptions.

### Other

* Integration tests now run `NetMessage`s through serialization rather than passing the objects between client and server. This causes tests that missed `[NetSerializer]` attributes on any objects that need them to fail.

### Internal

* Remove a lot of duplicate code internally from EntityLookup and MapManager.


## 206.0.0

### Breaking changes

* tpto will teleport you to physics-center instead of transform center instead.
* Rename local EntityLookup methods to reflect they take local AABBs and not world AABBs.

### New features

* Add some additional EntityLookup methods for local queries.
* Add support to PrototypeManager for parsing specific files / directories as abstract.

### Bugfixes

* Fix tpto short-circuiting if one of the listed entities isn't found.
* Fix tpto not allowing grids as targets.

### Other

* Reduce MIDI source update rate from 10hz to 4hz.

### Internal

* Remove some duplicate internal code in EntityLookupSystem.
* Skip serialization sourcegen in GLFW and Lidgren.


## 205.0.0

### Breaking changes

* The unused `Robust.Physics` project has been deleted.
* The project now uses [Central Package Management](https://learn.microsoft.com/en-us/nuget/consume-packages/central-package-management).
* (Almost) all the NuGet packages have been updated. This causes many problems. I am so sorry.
* Cleaned up some unused packages as well.


## 204.1.0

### New features

* New `EntitySystem` subscription helper for working with Bound User Interface events. You can find them by doing `Subs.BuiEvents<>()` in a system.
* The `EntityManager.Subscriptions` type (for building helper extension methods) now uses

### Bugfixes

* Avoid loading assemblies from content `/Assemblies` if Robust ships its own copy. This avoid duplicate or weird mismatching version issues.

### Other

* Removed glibc version check warning.


## 204.0.0

### Breaking changes

* Make EntityManager abstract and make IEntityManager.EntityNetManager not nullable.
* Make VVAccess.ReadWrite default for all Datafields instead of VVAccess.ReadOnly

### New features

* `TextEdit.OnTextChanged`
* Add Pick and PickAndTake versions for System.Random for ICollections.

### Bugfixes

* Fix `IClipboardManager.GetText()` returning null in some cases.
* Fix possible NRE in server-side console command completion code.
* Fix possible NRE on DebugConsole logs.
* Fix exception when VVing non-networked components.

### Other

* Remove "Do not use from content" from IComponent.


## 203.0.0

### Breaking changes

* `IComponentFactory.RegisterIgnore()` no longer supports overwriting existing registrations, components should get ignored before they are registered.
* Event bus subscriptions are now locked after `IEntityManager` has started, instead of after the first component gets added. Any event subscriptions now need to happen before startup (but after init).
* Event bus subscriptions must now be locked before raising any events.
* Delete FodyWeavers.xsd as it hasn't been used for a long time.
* Remove physics sleep cancelling as it was, in hindsight, a bad idea.

### New features

* `RobustUnitTest` now has a `ExtraComponents` field for automatically registering additional components.
* `IComponentFactory.RegisterIgnore()` now accepts more than one string.
* Added `IComponentFactory.RegisterTypes` for simultaneously registering multiple components.

### Bugfixes

* Clamp volume calculations for audio rather than throwing.


## 202.1.1

### Bugfixes

* Reverted some map/grid initialisation changes that might've been causing broadphase/physics errors.
* Fixed PVS sometimes sending entities without first sending their children.
* Fixed a container state handling bug caused by containers not removing expected entities when shutting down.
* Fixed a `EnsureEntity<T>` state handling bug caused by improper handling of entity deletions.
* Fixed a bad NetSyncEnabled debug assert.


## 202.1.0

### New features

* Add GetLocalEntitiesIntersecting overload that takes in a griduid and a Vector2i tile.


## 202.0.0

### Breaking changes

* Various entity manager methods now have a new `where T : IComponent` constraint.
* The `IComponentFactory.ComponentAdded` event has been renamed to `ComponentsAdded` and now provides an array of component registrations.
* `IComponentFactory.RegisterIgnore()` no longer supports overwriting existing registrations, components should get ignored before they are registered.

### New features

* Added `IComponentFactory.GetAllRegistrations()`
* Add IComponentState interface support for component states so structs can be used in lieu of classes.


## 201.0.0

### Breaking changes

* The `zCircleGradient` shader function arguments have changed. It now requires a pixel-size to ensure that the gradient is properly entered.

### Bugfixes

* Fixed some PVS null reference errors.


## 200.0.0

### Breaking changes

* MappingDataNode is now ordered.
* Make invalid AutoNetworkedFields compiler errors.

### New features

* `OSWindowStyles.NoTitleBar` (supported only on Linux X11 for now).

### Bugfixes

* Avoid calling DirtyEntity when a component's last modified tick is not current.
* Fix `tpgrid` allowing moving grids to nullspace.

### Other

* `OSWindowStyles.NoTitleOptions` is now supported on Linux X11.


## 199.0.0

### Breaking changes

* Various `IEntityManager` C# events now use `Entity<MetadataComponent>` instead of `EntityUid`
* Entity visibility masks now use a ushort instead of an integer.
* Run grid traversal on entity spawn.

### New features

* Added two new `IEntityManager` C# events that get raiseed before and after deleting ("flushing") all entities.
* Added a new `DeleteEntity()` override that takes in the entity's metadata and transform components.
* Add better audio logs.
* Expand z-library shader.
* Add a Box2i union for Vector2i and add a Contains variant that assumes the Vector2i is a tile and not a point.

### Bugfixes

* Try to prevent some NREs in PVS.
* More PVS fixes and cleanup.


## 198.1.0

### New features

* `IClydeViewport` now provides access to the light render target.
* Added a style-class to the `MenuBar` popup control.
* Added `NextGaussian()` extension method for `System.Random`.
* Added per-session variant of `PvsOverrideSystem.AddForceSend()`.

### Bugfixes

* Stopped the client from logging errors when attempting to delete invalid entities.

### Other

* The `DevWindow` UI inspector has been improved a bit and it now groups properties by their defining type.


## 198.0.1

### Bugfixes

* Fix preprocessor flag for FULL_RELEASE preventing building.


## 198.0.0

### Breaking changes

* Disable DefaultMagicAczProvider for FULL_RELEASE as it's only meant for debugging.

### New features

* Automatic UI scale is disabled by default for non-main windows. If desired, it can be re-enabled per window by changing `WindowRoot.DisableAutoScaling`.
* Add UI click and hover sound support via IUserInterfaceManager.SetClickSound / .SetHoverSound

### Bugfixes

* Fix GetEntitiesIntersecting for map entities without grids.

### Other

* Print more diagnostics on server startup.


## 197.1.0

### New features

* ACZ improvements: `IStatusHost.InvalidateAcz()` and `IStatusHost.SetFullHybridAczProvider()`.

### Bugfixes

* Fixes a PVS bug that happens when grids moved across maps.
* Fixes sprite animations not working properly


## 197.0.0

### Breaking changes

* PvsOverrideSystem has been reworked:
  * Session and global overrides now default to always being recursive (i.e., sending all children).
  * Session & global overrides will always respect a client's PVS budgets.
  * Entities with an override will now still be sent in the same way as other entities if they are within a player's view. If you want to prevent them from being sent, you need to use visibility masks.
  * Entities can have more than one kind of override (i.e., multiple sessions).

### New features

* Added a `PvsSize ` field to `EyeComponent`, which can be used to modify the PVS range of an eye.
* Added a new `NetLowLodRange` cvar for reducing the number of distant entities that get sent to a player. If a PVS chunk is beyond this range (but still within PVS range), then only high-priority entities on that chunk will get sent.
* Added a new metadata flag for tagging an entity as a "high prority" entity that should get sent even on distant chunks. This only works for entities that are directly attached to a grid or map. This is currently used by lights & occluders.

### Other

* PVS has been reworked again, and should hopefully be noticeable faster.
* PVS now prioritizes sending chunks that are closer to a player's eyes.


## 196.0.0

### Breaking changes

* Dirtying a non-networked component will now fail a debug assert.
* The `IInvocationContext` interface for toolshed commands now requires a UserId field. The session field should be cleared if a player disconnects.

### New features

* `LocalizationManager` now supports multiple fallback cultures
* SpriteView now supports using a `NetEntity` to select an entity to draw.
* Added methods for simultaneously dirtying several components on the same entity.
* Animated sprite layers now have a "Cycle" option that will reverse an animation when it finishes.

### Bugfixes

* Fixed a recursion/stack-overflow in `GridTraversalSystem`
* Ensure `Robust.Client.WebView` processes get shut down if game process exits uncleanly.
* Fixed Toolshed commands not properly functioning after disconnecting and reconnecting.

### Other

* Console command completions no longer suggest toolshed commands for non-toolshed commands.



## 195.0.1

### Bugfixes

* Fixes playing audio using audio streams
* Fixes placement manager exceptions when placing self deleting / spawner entities
* Fixed `IPrototypeManager.EnumeratePrototypes<T>` throwing an exception when there are no instances.


## 195.0.0

### New features

* Generic versions of `DebugTools.AssertEquals()` functions.
* `[Prototype]` now does not need to have a name specified, the name is inferred from the class name.

### Bugfixes

* Fixes a physics bug that could cause deleted entities to remain on the physics map.
* Fixes a bug in entity lookup code that could cause clients to get stuck in an infinite loop.

### Other

* `Robust.Client.WebView` has been brought alive again.
* The addition of physics joints is no longer deferred to the next tick.
* Grid traversal is no longer deferred to the next tick.
* Integration tests now fail when console commands log errors.


## 194.1.0

### New features

* `IAudioManager` has APIs to directly load `AudioStream`s from data streams.
* `AudioSystem` has new `Play*` methods.
* `EntityCoordinates.TryDelta()`
* `EntityLookupSystem.GetEntitiesInRange()` untyped hashset overload has `flags` parameter.


## 194.0.2

### Internal

* Added some null-checks to PVS to try reduce the error spam.


## 194.0.1

### Bugfixes

* Fixed `Control.SetPositionInParent` failing to move an entity to the last position.
* Fixed audio occlusion not working.

### Internal

* Added some logs for grid/map deletion and movement to debug some map loading issues.
* Refactored some parts of PVS. It should be slightly faster, though the game may be unstable for a bit.

## 194.0.0

### Breaking changes

* MoveEvent is no longer raised broadcast, subscribe to the SharedTransformSystem.OnGlobalMoveEvent C# event instead

### Bugfixes

* Fixed the game sometimes freezing while trying to load specific audio files.


## 193.2.0

### Other

* Added more PVS error logs


## 193.1.1

### Bugfixes

* Fixed an exception when building in FULL_RELEASE


## 193.1.0

### New features

* Added FrozenDictionary and FrozenHashSet to sandbox whitelist
* Added yaml type serializers for FrozenDictionary and FrozenHashSet
* Added `IPrototypeManager.GetInstances<T>()`
* `IPrototypeManager` now also raises `PrototypesReloadedEventArgs` as a system event.

### Bugfixes

* Might fix some PVS bugs added in the last version.

### Internal

* Various static dictionaries have been converted into FrozenDictionary.


## 193.0.0

### Breaking changes

* The `TransformChildrenEnumerator`'s out values are now non-nullable

### New features

* Added `IPrototypeManager.TryGetInstances()`, which returns a dictionary of prototype instances for a given prototype kind/type.

### Bugfixes

* Fixed `BaseAudioSource.SetAuxiliary()` throwing errors on non-EFX systems

### Internal


* The internals of PVS system have been reworked to reduce the number of dictionary lookups.
* `RobustMappedStringSerializer` now uses frozen dictionaries
* `IPrototypeManager` now uses frozen dictionaries


## 192.0.0

### Breaking changes

* `EntitySystem.TryGetEntity` is now `protected`.

### Internal

* PVS message ack processing now happens asynchronously
* Dependency collections now use a `FrozenDictionary`


## 191.0.1

### Bugfixes

.* Fix sandbox being broken thanks to .NET 8.


## 191.0.0

### Breaking changes

* Robust now uses **.NET 8**. Nyoom.

### Bugfixes

* `IResourceCache.TryGetResource<T>` won't silently eat all exceptions anymore.


## 190.1.1

### Bugfixes

* Revert broadphase job to prevent OOM from logs.


## 190.1.0

### New features

* Add OnGrabbed / OnReleased to slider controls.
* Add Rotation method for matrices and also make the precision slightly better when angles are passed in by taking double-precision not single-precision floats.

### Bugfixes

* Fix some grid setting asserts when adding gridcomponent to existing maps.


## 190.0.0

### New features

* Add color gradients to sliders.

### Bugfixes

* Fix HSV / HSL producing black colors on 360 hue.
* Stop terminating entities from prematurely detaching to nullspace.
* Ensure shader parameters update when swapping instances.

### Other

* Add more verbose logging to OpenAL errors.

### Internal

* Change NetSyncEnabled to an assert and fix instances where it slips through to PVS.


## 189.0.0

### Breaking changes

* Use the base AudioParams for networking not the z-offset adjusted ones.
* Modulate SpriteView sprites by the control's color modulation.

### New features

* Improve YAML linter error messages for parent nodes.
* ExpandPvsEvent will also be raised directed to the session's attached entity.

### Bugfixes

* Client clientside entity error spam.

### Internal

* Set priorGain to 0 where no EFX is supported for audio rather than 0.5.
* Try to hotfix MIDI lock contention more via a semaphore.


## 188.0.0

### Breaking changes

* Return null buffered audio if there's an exception and use the dummy instance internally.
* Use entity name then suffix for entity spawn window ordering.
* Change MidiManager volume to gain.
* Remove EntityQuery from the MapVelocity API.

### Bugfixes

* Potentially fix some audio issues by setting gain to half where EFX not found and the prior gain was 0.
* Log errors upon trying to spawn audio attached to deleted entities instead of trying to spawn them and erroring later.
* Fixed predicted audio spawns not applying the adjusted audio params.
* Fix GetDimensions for the screenhandle where the text is only a single line.


## 187.2.0

### New features

* Added a cancellable bool to physics sleeping events where we may wish to cancel it.

### Bugfixes

* Fix corrupted physics awake state leading to client mispredicts.


## 187.1.2

### Bugfixes

* Hotfix contact nullrefs if they're modified during manifold generation.


## 187.1.1

### Bugfixes

* Revert physics solver job to fix crashes until box2d v3 rolls around.
* Don't RegenerateContacts if the body isn't collidable to avoid putting non-collidable proxies on the movebuffer.


## 187.1.0

### Bugfixes

* Apply default audio params to all audio sources not just non-buffered ones.
* Avoid re-allocating broadphase job every tick and maybe fix a rare nullref for it.


## 187.0.0

### New features

* Improved error message for network failing to initialize.

### Bugfixes

* Fix not being able to add multiple PVS session overrides in a single tick without overwriting each one. This should fix issues with audio filters.

### Other

* Changed toolshed initialisation logs to verbose.


## 186.1.0

### New features

* Add public method to get PVS session overrides for a specific session.

### Internal

* Add temporary audio debugging.


## 186.0.0

### Breaking changes

* Global audio is now stored on its own map to avoid contamination issues with nullspace.

### Bugfixes

* Fix MIDIs playing cross-map
* Only dispose audio on game closure and don't stop playing if it's disposed elsewhere i.e. MIDIs.


## 185.2.0

### Bugfixes

* Bandaid deleted MIDI source entities spamming velocity error logs.

### Other

* Reverted MIDI audio not updating every frame due to lock contention with the MIDI renderer for now.


## 185.1.1

### Bugfixes

* Fix Z-Offset for audio not being applied on initialization.

### Internal

* Flag some internal queries as approximate to avoid unnecessary AABB checks. Some of these are already covered off with TestOverlap calls and the rest will need updating to do so in a future update.


## 185.1.0

### New features

* Audio listener's velocity is set using the attached entity's velocity rather than ignored.

### Bugfixes

* Fix imprecision on audio position


## 185.0.0

### Breaking changes

* Added a flag for grid-based audio rather than implicitly doing it.

### New features

* Added IRobustJob and IParallelRobustJob (which splits out into IRobustJob). These can be passed to ParallelManager for work to be run on the threadpool without relying upon Task.Run / Parallel.For which can allocate significantly more. It also has conveniences such as being able to specify batch sizing via the interface implementation.


## 184.1.0

### New features

* Add API to get gain / volume for a provided value on SharedAudioSystem.
* Make GetOcclusion public for AudioSystem.
* Add SharedAudioSystem.SetGain to complement SharedAudioSystem.SetVolume


## 184.0.1

### Bugfixes

* Update MIDI position and occlusion every frame instead of at set intervals.
* Fix global audio not being global.


## 184.0.0

### Internal

* Add RobustMemoryManager with RecyclableIOMemoryStream to significantly reduce MsgState allocations until better memory management is implemented.


## 183.0.0

### Breaking changes

* Audio rework has been re-merged now that the issues with packaging on server have been rectified (thanks PJB!)
* Reverted Arch pending further performance work on making TryGetComponent competitive with live.


## 182.1.1

### Internal

* Remove AggressiveInlining from Arch for debugging.


## 182.1.0

### New features

* Add IRobustRandom.SetSeed

### Other

* Add Arch.TrimExcess() back to remove excess archetypes on map load / EntityManager flush.


## 182.0.0

### Breaking changes

* Add EntityUid's generation / version to the hashcode.


## 181.0.2

### Bugfixes

* Fix exceptions from having too many lights on screen and causing the game to go black.
* Fix components having events raised in ClientGameStateManager before fully set and causing nullable reference exceptions.
* Replace tile intersection IEnumerables with TileEnumerator internally. Also made it public for external callers that wish to avoid IEnumerable.


## 181.0.1

### Bugfixes

* Fix the non-generic HasComp and add a test for good measure.


## 181.0.0

### Breaking changes

- Arch is merged refactoring how components are stored on engine. There's minimal changes on the API end to facilitate component nullability with much internal refactoring.


## 180.2.1


## 180.2.0

### New features

* Add EnsureEntity variants that take in collections.
* Add more MapSystem helper methods.

### Internal

* Cache some more PVS data to avoid re-allocating every tick.


## 180.1.0

### New features

* Add the map name to lsmap.
* Add net.pool_size to CVars to control the message data pool size in Lidgren and to also toggle pooling.

### Bugfixes

* Fix physics contraints causing enormous heap allocations.
* Fix potential error when writing a runtime log.
* Fix shape lookups for non-hard fixtures in EntityLookupSystem from 180.0.0


## 180.0.0

### Breaking changes

* Removed some obsolete methods from EntityLookupSystem.

### New features

* PhysicsSystem.TryGetNearest now supports chain shapes.
* Add IPhysShape methods to EntityLookupSystem rather than relying on AABB checks.
* Add some more helper methods to SharedTransformSystem.
* Add GetOrNew dictionary extension that also returns a bool on whether the key existed.
* Add a GetAnchoredEntities overload that takes in a list.

### Other

* Use NetEntities for the F3 debug panel to align with command usage.


## 179.0.0

### Breaking changes

* EyeComponent.Eye is no longer nullable

### New features

* Light rendering can now be enabled or disable per eye.

### Bugfixes

* Deserializing old maps with empty grid chunks should now just ignore those chunks.

### Other

* UnknownPrototypeException now also tells you the prototype kind instead of just the unkown ID.
* Adding or removing networked components while resetting predicted entities now results in a more informative exception.


## 178.0.0

### Breaking changes

* Most methods in ActorSystem have been moved to ISharedPlayerManager.
* Several actor/player related components and events have been moved to shared.

### New features

* Added `NetListAsArray<T>.Value` to the sandbox whitelist


## 177.0.0

### Breaking changes

* Removed toInsertXform and added containerXform in SharedContainerSystem.CanInsert.
* Removed EntityQuery parameters from SharedContainerSystem.IsEntityOrParentInContainer.
* Changed the signature of ContainsEntity in SharedTransformSystem to use Entity<T>.
* Removed one obsoleted SharedTransformSystem.AnchorEntity method.
* Changed signature of SharedTransformSystem.SetCoordinates to use Entity<T>.

### New features

* Added more Entity<T> query methods.
* Added BeforeApplyState event to replay playback.

### Bugfixes

* Fixed inverted GetAllMapGrids map id check.
* Fixed transform test warnings.
* Fixed PlacementManager warnings.
* Fixed reparenting bug for entities that are being deleted.

### Other

* Changed VerticalAlignment of RichTextLabel to Center to be consistent with Label.
* Changed PVS error log to be a warning instead.
* Marked insert and remove container methods as obsolete, added container system methods to replace them.
* Marked TransformComponent.MapPosition as obsolete, added GetMapCoordinates system method to replace it.

### Internal

* Moved TryGetUi/TryToggleUi/ToggleUi/TryOpen/OpenUi/TryClose/CloseUi methods from UserInterfaceSystem to SharedUserInterfaceSystem.


## 176.0.0

### Breaking changes

* Reverted audio rework temporarily until packaging is fixed.
* Changes to Robust.Packaging to facilitate Content.Packaging ports from the python packaging scripts.

### New features

* Add a cvar for max game state buffer size.
* Add an overload for GetEntitiesInRange that takes in a set.

### Bugfixes

* Fix PVS initial list capacity always being 0.
* Fix replay lerp error spam.


## 175.0.0

### Breaking changes

* Removed static SoundSystem.Play methods.
* Moved IPlayingAudioStream onto AudioComponent and entities instead of an abstract stream.
* IResourceCache is in shared and IClientResourceCache is the client version to use for textures.
* Default audio attenuation changed from InverseDistanceClamped to LinearDistanceClamped.
* Removed per-source audio attenuation.

### New features

* Add preliminary support for EFX Reverb presets + auxiliary slots; these are also entities.
* Audio on grid entities is now attached to the grid.

### Bugfixes

* If an audio entity comes into PVS range its track will start at the relevant offset and not the beginning.
* Z-Axis offset is considered for ReferenceDistance / MaxDistance for audio.
* Audio will now pause if the attached entity is paused.

### Other

* Changed audio Z-Axis offset from -5m to -1m.


## 174.0.0

### Breaking changes

* ActorComponent has been moved to `Robust.Shared.Player` (namespace changed).

### New features

* Added `SpriteSystem.GetFrame()` method, which takes in an animated RSI and a time and returns a frame/texture.
* Added `IRobustRandom.NextAngle()`


## 173.1.0

### New features

* Add physics chain shapes from Box2D.


## 173.0.0

### Breaking changes

* Remove GridModifiedEvent in favor of TileChangedEvent.

### Bugfixes

* Fix some grid rendering bugs where chunks don't get destroyed correctly.


## 172.0.0

### Breaking changes

* Remove TryLifestage helper methods.
* Refactor IPlayerManager to remove more IPlayerSession, changed PlayerAttachedEvent etc on client to have the Local prefix, and shuffled namespaces around.

### New features

* Add EnsureComponent(ref Entity<\T?>)

### Bugfixes

* Re-add force ask threshold and fix other PVS bugs.


## 171.0.0

### Breaking changes

* Change PlaceNextTo method names to be more descriptive.
* Rename RefreshRelay for joints to SetRelay to match its behaviour.

### Bugfixes

* Fix PVS error spam for joint relays not being cleaned up.

### Other

* Set EntityLastModifiedTick on entity spawn.


## 170.0.0

### Breaking changes

* Removed obsolete methods and properties in VisibilitySystem, SharedContainerSystem and MetaDataComponent.

### Bugfixes

* Fixed duplicate command error.
* Fixed not being able to delete individual entities with the delete command.

### Other

* FileLogHandler logs can now be deleted while the engine is running.


## 169.0.1

### Other

* The client now knows about registered server-side toolshed commands.

## 169.0.0

### Breaking changes

* Entity<T> has been introduced to hold a component and its owning entity. Some methods that returned and accepted components directly have been removed or obsoleted to reflect this.

### Other

* By-value events may now be subscribed to by-ref.
* The manifest's assemblyPrefix value is now respected on the server.


## 168.0.0

### Breaking changes

* The Component.OnRemove method has been removed. Use SubscribeLocalEvent<TComp, ComponentRemove>(OnRemove) from an EntitySystem instead.


## 167.0.0

### Breaking changes

* Remove ComponentExtensions.
* Remove ContainerHelpers.
* Change some TransformSystem methods to fix clientside lerping.

### Bugfixes

* Fixed PVS bugs from dropped entity states.

### Other

* Add more joint debug asserts.


## 166.0.0

### Breaking changes

* EntityUid-NetEntity conversion methods now return null when given a null value, rather than returning an invalid id.
* ExpandPvsEvent now defaults to using null lists to reduce allocations.
* Various component lifestage related methods have been moved from the `Component` class to `EntityManager`.
* Session/client specific PVS overrides are now always recursive, which means that all children of the overriden entity will also get sent.

### New features

* Added a SortedSet yaml serializer.

### Other

* AddComponentUninitialized is now marked as obsolete and will be removed in the future.
* DebugTools.AssertOwner() now accepts null components.


## 165.0.0

### Breaking changes

* The arguments of `SplitContainer`s resize-finished event have changed.

### New features

* The YAML validator now checks the default values of ProtoId<T> and EntProtoId data fields.

### Bugfixes

* The minimum draggable area of split containers now blocks mouse inputs.


## 164.0.0

### Breaking changes

* Make automatic component states infer cloneData.
* Removed cloneData from AutoNetworkedFieldAttribute. This is now automatically inferred.

### Internal

* Reduce Transform GetComponents in RecursiveDeleteEntity.


## 163.0.0

### Breaking changes

* Moved TimedDespawn to engine for a component that deletes the attached entity after a timer has elapsed.

### New features

* Add ExecuteCommand for integration tests.
* Allow adding / removing widgets of cub-controls.
* Give maps / grids a default name to help with debugging.
* Use ToPrettyString in component resolve errors to help with debugging.

### Bugfixes

* Fix console backspace exception.
* Fix rendering invalid maps spamming exceptions every frame.

### Internal

* Move ClientGameStatemanager local variables to fields to avoid re-allocating every tick.


## 162.2.1


## 162.2.0

### New features

* Add support for automatically networking entity lists and sets.
* Add nullable conversion operators for ProtoIds.
* Add LocId serializer for validation.

### Bugfixes

* Fix deleting a contact inside of collision events throwing.
* Localize VV.

### Internal

* Use CollectionsMarshal in GameStateManager.


## 162.1.1

### Bugfixes

* Fixes "NoSpawn" entities appearing in the spawn menu.


## 162.1.0

### New features

* Mark ProtoId as NetSerializable.

### Bugfixes

* Temporarily revert NetForceAckThreshold change as it can lead to client stalling.
* Fix eye visibility layers not updating on children when a parent changes.

### Internal

* Use CollectionsMarshal in RobustTree and AddComponentInternal.


## 162.0.0

### New features

* Add entity categories for prototypes and deprecate the `noSpawn` tag.
* Add missing proxy method for `TryGetEntityData`.
* Add NetForceAckThreshold cvar to forcibly update acks for late clients.

### Internal

* Use CollectionMarshals in PVS and DynamicTree.
* Make the proxy methods use MetaQuery / TransformQuery.


## 161.1.0

### New features

* Add more DebugTools assert variations.

### Bugfixes

* Don't attempt to insert entities into deleted containers.
* Try to fix oldestAck not being set correctly leading to deletion history getting bloated for pvs.


## 161.0.0

### Breaking changes

* Point light animations now need to use different component fields in order to animate the lights. `Enabled` should be replaced with `AnimatedEnable` and `Radius` should be replaced with `AnimatedRadius`

### New features

* EntProtoId is now net-serializable
* Added print_pvs_ack command to debug PVS issues.

### Bugfixes

* Fixes AngleTypeParser not using InvariantCulture
* Fixed a bug that was causing `MetaDataComponent.LastComponentRemoved` to be updated improperly.

### Other

* The string representation of client-side entities now looks nicer and simply uses a 'c' prefix.


## 160.1.0

### New features

* Add optional MetaDataComponent args to Entitymanager methods.

### Internal

* Move _netComponents onto MetaDataComponent.
* Remove some component resolves internally on adding / removing components.


## 160.0.2

### Other

* Transform component and containers have new convenience fields to make using VIewVariables easier.


## 160.0.0

### Breaking changes

* ComponentReference has now been entirely removed.
* Sensor / non-hard physics bodies are now included in EntityLookup by default.


## 159.1.0


## 159.0.3

### Bugfixes

* Fix potentially deleted entities having states re-applied when NetEntities come in.


## 159.0.2

### Bugfixes

* Fix PointLight state handling not queueing ComponentTree updates.


## 159.0.1

### Bugfixes

* Fix pending entity states not being removed when coming in (only on entity deletion).

### Internal

* Remove PhysicsComponent ref from Fixture.


## 159.0.0

### Breaking changes

* Remove ComponentReference from PointLights.
* Move more of UserInterfaceSystem to shared.
* Mark some EntitySystem proxy methods as protected instead of public.

### New features

* Make entity deletion take in a nullable EntityUid.
* Added a method to send predicted messages via BUIs.

### Other

* Add Obsoletions to more sourcegen serv4 methods.
* Remove inactive reviewers from CODEOWNERs.


## 158.0.0

### Breaking changes

* Remove SharedEyeComponent.
* Add Tile Overlay edge priority.


## 157.1.0

### New features

* UI tooltips now use rich text labels.


## 157.0.0

### Breaking changes

* Unrevert container changes from 155.0.0.
* Added server-client EntityUid separation. A given EntityUid will no longer refer to the same entity on the server & client.
* EntityUid is no longer net-serializable, use NetEntity instead, EntityManager & entity systems have helper methods for converting between the two,


## 156.0.0

### Breaking changes

* Revert container changes from 155.0.0.


## 155.0.0

### Breaking changes

* MapInitEvent now gets raised for components that get added to entities that have already been map-initialized.

### New features

* VirtualWritableDirProvider now supports file renaming/moving.
* Added a new command for toggling the replay UI (`replay_toggleui`).

### Bugfixes

* Fixed formatting of localization file errors.
* Directed event subscriptions will no longer error if the corresponding component is queued for deletion.


## 154.2.0



### New features

* Added support for advertising to multiple hubs simultaneously.
* Added new functions to ContainerSystem that recursively look for a component on a contained entity's parents.

### Bugfixes

* Fix Direction.TurnCw/TurnCcw to South returning Invalid.


## 154.1.0

### New features

* Add MathHelper.Max for TimeSpans.

### Bugfixes

* Make joint initialisation only log under IsFirstTimePredicted on client.

### Other

* Mark the proxy Dirty(component) as obsolete in line with EntityManager (Dirty(EntityUid, Component) should be used in its place).


## 154.0.0

### Breaking changes

* Change ignored prototypes to skip prototypes even if the prototype type is found.
* Moved IPlayerData interface to shared.

### New features

* Added a multiline text submit keybind function.

### Bugfixes

* Fixed multiline edits scrollbar margins.

### Internal

* Added more event sources.
* Made Toolshed types oneOff IoC injections.


## 153.0.0

### Breaking changes

* Removed SharedUserInterfaceComponent component references.
* Removed EntityDeletedMessage.

### Other

* Performance improvements for replay recording.
* Lidgren has been updated to [v0.2.6](https://github.com/space-wizards/SpaceWizards.Lidgren.Network/blob/v0.2.6/RELEASE-NOTES.md).
* Make EntityManager.AddComponent with a component instance set the owner if its default, add system proxy for it.

### Internal

* Added some `EventSource` providers for PVS and replay recording: `Robust.Pvs` and `Robust.ReplayRecording`.
* Added RecursiveMoveBenchmark.
* Removed redundant prototype resolving.
* Removed CollisionWake component removal subscription.
* Removed redundant DebugTools.AssertNotNull(netId) in ClientGameStateManager


## 152.0.0

### Breaking changes

* `Robust.Server.GameObjects.BoundUserInterface.InteractionRangeSqrd` is now a get-only property. Modify `InteractionRange` instead if you want to change it on active UIs.
* Remove IContainerManager.
* Remove and obsolete ComponentExt methods.
* Remove EntityStarted and ComponentDeleted C# events.
* Convert Tile.TypeId to an int. Old maps that were saved with TypeId being an ushort will still be properly deserialized.

### New features

* `BoundUserInterfaceCheckRangeEvent` can be used to implement custom logic for BUI range checks.
* Add support for long values in CVars.
* Allow user code to implement own logic for bound user interface range checks.

### Bugfixes

* Fix timers counting down slower than real time and drifting.
* Add missing System using statement to generated component states.
* Fix build with USE_SYSTEM_SQLITE.
* Fix prototype manager not being initialized in robust server simulation tests.
* Fix not running serialization hooks when copying non-byref data definition fields without a custom type serializer.

### Other

* Remove warning for glibc 2.37.
* Remove personally-identifiable file paths from client logs.

### Internal

* Disable obsoletion and inherited member hidden warnings in serialization source generated code.
* Update CI workflows to use setup-dotnet 3.2.0 and checkout 3.6.0.
* Fix entity spawn tests having instance per test lifecycle with a non static OneTimeTearDown method.
* Add new PVS test to check that there is no issue with entity states referencing other entities that the client is not yet aware of.


## 151.0.0


## 150.0.1

### Bugfixes

* Fix some partial datadefs.


## 150.0.0

### Breaking changes

* Remove the Id field from Fixtures as the Id is already stored on FixturesComponent.

### New features

* Add AbstractDictionarySerializer for abstract classes.
* Add many new spawn functions for entities for common operations.


## 149.0.1

### Bugfixes

* Fix serialization sharing instances when copying data definitions and not assigning null when the source is null.
* Fixed resizing a window to be bigger than its set maxsize crashing the client.


## 149.0.0

### Breaking changes

* Data definitions must now be partial, their data fields must not be readonly and their data field properties must have a setter.

### Internal

* Copying data definitions through the serialization manager is now faster and consumes less memory.


## 148.4.0

### New features

* Add recursive PVS overrides and remove IsOverride()


## 148.3.0

### New features

* Happy eyeballs delay can be configured.
* Added more colors.
* Allow pre-startup components to be shut down.
* Added tile texture reload command.
* Add implementation of Random.Pick(ValueList<T> ..).
* Add IntegrationInstance fields for common dependencies.

### Bugfixes

* Prevent invalid prototypes from being spawned.
* Change default value of EntityLastModifiedTick from zero to one.
* Make DiscordRichPresence icon CVars server-side with replication.


## 148.2.0

### New features

* `SpinBox.LineEditControl` exposes the underlying `LineEdit`.
* Add VV attributes to various fields across overlay and sessions.
* Add IsPaused to EntityManager to check if an entity is paused.

### Bugfixes

* Fix SetActiveTheme not updating the theme.


## 148.1.0

### New features

* Added IgnoreUIChecksComponent that lets entities ignore bound user interface range checks which would normally close the UI.
* Add support for F16-F24 keybinds.

### Bugfixes

* Fix gamestate bug where PVS is disabled.

### Other

* EntityQuery.HasComponent override for nullable entity uids.


## 148.0.0

### Breaking changes

* Several NuGet dependencies are now private assets.
* Added `IViewportControl.PixelToMap()` and `PixelToMapEvent`. These are variants of the existing screen-to-map functions that should account for distortion effects.

### New features

* Added several new rich-text tags, including italic and bold-italic.

### Bugfixes

* Fixed log messages for unknown components not working due to threaded IoC issues.
* Replay recordings no longer record invalid prototype uploads.


## 147.0.0

### Breaking changes

* Renamed one of the EntitySystem.Dirty() methods to `DirtyEntity()` to avoid confusion with the component-dirtying methods.

### New features

* Added debug commands that return the entity system update order.

### Bugfixes

* Fixed a bug in MetaDataSystem that was causing the metadata component to not be marked as dirty.


## 146.0.0

### Breaking changes

* Remove readOnly for DataFields and rename some ShaderPrototype C# fields internally to align with the normal schema.

### Bugfixes

* Add InvariantCulture to angle validation.

### Internal

* Add some additional EntityQuery<T> usages and remove a redundant CanCollide call on fixture shutdown.


## 145.0.0

### Breaking changes

* Removed some old SpriteComponent data-fields ("rsi", and "layerDatums").

### New features

* Added `ActorSystem.TryGetActorFromUserId()`.
* Added IPrototypeManager.EnumerateKinds().

### Bugfixes

* Fixed SpriteSpecifierSerializer yaml validation not working properly.
* Fixed IoC/Threading exceptions in `Resource.Load()`.
* Fixed `TransformSystem.SetCoordinates()` throwing uninformative client-side errors.
* Fixed `IResourceManager.ContentFileExists()` and `TryContentFileRead()` throwing exceptions on windows when trying to open a directory.


## 144.0.1

### Bugfixes

* Fix some EntityLookup queries incorrectly being double transformed internally.
* Shrink TileEnlargement even further for EntityLookup default queries.


## 144.0.0

### Breaking changes

* Add new args to entitylookup methods to allow for shrinkage of tile-bounds checks. Default changed to shrink the grid-local AABB by the polygon skin to avoid clipping neighboring tile entities.
* Non-hard fixtures will no longer count by default for EntityLookup.

### New features

* Added new EntityLookup flag to return non-hard fixtures or not.


## 143.3.0

### New features

* Entity placement and spawn commands now raise informative events that content can handle.
* Replay clients can now optionally ignore some errors instead of refusing to load the replay.

### Bugfixes

* `AudioParams.PlayOffsetSecond` will no longer apply an offset that is larger then the length of the audio stream.
* Fixed yaml serialization of arrays of virtual/abstract objects.


### Other

* Removed an incorrect gamestate debug assert.


## 143.2.0

### New features

* Add support for tests to load extra prototypes from multiple sources.

### Bugfixes

* Fix named toolshed command.
* Unsubscribe from grid rendering events on shutdown.

### Other

* Remove unnecessary test prototypes.


## 143.1.0

### New features

* Add locale support for grammatical measure words.

### Bugfixes

* Don't raise contact events for entities that were QueueDeleted during the tick.
* Exception on duplicate broadcast subscriptions as this was unsupported behaviour.

### Other

* Add VV ReadWrite to PhysicsComponent BodyStatus.


## 143.0.0

### New features


- Toolshed, a tacit shell language, has been introduced.
  - Use Robust.Shared.ToolshedManager to invoke commands, with optional input and output.
  - Implement IInvocationContext for custom invocation contexts i.e. scripting systems.


## 142.1.2

### Other

* Don't log an error on failing to resolve for joint relay refreshing.


## 142.1.1

### Bugfixes

* Fixed a bad debug assert in `DetachParentToNull()`


## 142.1.0

### New features

* `IHttpClientHolder` holds a shared `HttpClient` for use by content. It has Happy Eyeballs fixed and an appropriate `User-Agent`.
* Added `DataNode.ToString()`. Makes it easier to save yaml files and debug code.
* Added some cvars to modify discord rich presence icons.
* .ogg files now read the `Artist` and `Title` tags and make them available via new fields in `AudioStream`.
* The default fragment shaders now have access to the local light level (`lowp vec3 lightSample`).
* Added `IPrototypeManager.ValidateAllPrototypesSerializable()`, which can be used to check that all currently loaded prototypes can be serialised & deserialised.

### Bugfixes

* Fix certain debug commands and tools crashing on non-SS14 RobustToolbox games due to a missing font.
* Discord rich presence strings are now truncated if they are too long.
* Fixed a couple of broadphase/entity-lookup update bugs that were affecting containers and entities attached to other (non-grid/map) entities.
* Fixed `INetChannel.Disconnect()` not properly disconnecting clients in integration tests.

### Other

* Outgoing HTTP requests now all use Happy Eyeballs to try to prioritize IPv6. This is necessary because .NET still does not support this critical feature itself.
* Made various physics related component properties VV-editable.
* The default EntitySystem sawmill log level now defaults to `Info` instead of `Verbose`. The level remains verbose when in debug mode.

### Internal

* The debug asserts in `DetachParentToNull()` are now more informative.


## 142.0.1

### Bugfixes

* Fix Enum serialization.


## 142.0.0

### Breaking changes

* `EntityManager.GetAllComponents()` now returns a (EntityUid, Component) tuple

### New features

* Added `IPrototypeManager.ValidateFields()`, which uses reflection to validate that the default values of c# string fields correspond to valid entity prototypes. Validates any fields with a `ValidatePrototypeIdAttribute`  and any data-field that uses the PrototypeIdSerializer custom type serializer.

### Other

* Replay playback will now log errors when encountering unhandled messages.
* Made `GetAssemblyByName()` throw descriptive error messages.
* Improved performance of various EntityLookupSystem functions


## 141.2.1

### Bugfixes

* Fix component trait dictionaries not clearing on reconnect leading to bad GetComponent in areas (e.g. entire game looks black due to no entities).


## 141.2.0

### Other

* Fix bug in `NetManager` that allowed exception spam through protocol abuse.


## 141.1.0

### New features

* MapInitEvent is run clientside for placementmanager entities to predict entity appearances.
* Add CollisionLayerChangeEvent for physics fixtures.


## 141.0.0

### Breaking changes

* Component.Initialize has been fully replaced with the Eventbus.

### Bugfixes

* Fixed potential crashes if buffered audio sources (e.g. MIDI) fail to create due to running out of audio streams.

### Other

* Pressing `^C` twice on the server will now cause it to hard-exit immediately.
* `Tools` now has `EXCEPTION_TOLERANCE` enabled.


## 140.0.0

### Breaking changes

* `IReplayRecordingManager.RecordingFinished` now takes a `ReplayRecordingFinished` object as argument.
* `IReplayRecordingManager.GetReplayStats` now returns a `ReplayRecordingStats` struct instead of a tuple. The units have also been normalized

### New features

* `IReplayRecordingManager` can now track a "state" object for an active recording.
* If the path given to `IReplayRecordingManager.TryStartRecording` is rooted, the base replay directory is ignored.

### Other

* `IReplayRecordingManager` no longer considers itself recording inside `RecordingFinished`.
* `IReplayRecordingManager.Initialize()` was moved to an engine-internal interface.


## 139.0.0

### Breaking changes

* Remove Component.Startup(), fully replacing it with the Eventbus.


## 138.1.0

### New features

* Add rotation methods to TransformSystem for no lerp.

### Bugfixes

* Fix AnimationCompleted ordering.


## 138.0.0

### Breaking changes

* Obsoleted unused `IMidiRenderer.VolumeBoost` property. Use `IMidiRenderer.VelocityOverride` instead.
* `IMidiRenderer.TrackedCoordinates` is now a `MapCoordinates`.

### New features

* Added `Master` property to `IMidiRenderer`, which allows it to copy all MIDI events from another renderer.
* Added `FilteredChannels` property to `IMidiRenderer`, which allows it to filter out notes from certain channels.
* Added `SystemReset` helper property to `IMidiRenderer`, which allows you to easily send it a SystemReset MIDI message.

### Bugfixes

* Fixed some cases were `MidiRenderer` would not respect the `MidiBank` and `MidiProgram.
* Fixed user soundfonts not loading.
* Fixed `ItemList` item selection unselecting everything when in `Multiple` mode.


## 137.1.0

### New features

* Added BQL `paused` selector.
* `ModUpdateLevel.PostInput` allows running content code after network and async task processing.

### Other

* BQL `with` now includes paused entities.
* The game loop now times more accurately and avoids sleeping more than necessary.
* Sandboxing (and thus, client startup) should be much faster when ran from the launcher.


## 137.0.0

### Breaking changes

* Component network state handler methods have been fully deprecated and replaced with the eventbus event equivalents (ComponentGetState and ComponentHandleState).


## 136.0.1

### Bugfixes

* Fixed debugging on Linux when CEF is enabled.


## 136.0.0

### New features

* Several more style box properties now scale with UI scale. Signature of some stylebox methods have been changed.

### Bugfixes

* Fixed OutputPanel scroll-bar not functioning properly.


## 135.0.0

### Breaking changes

* Style boxes now scale with the current UI scale. This affects how the the margins, padding, and style box textures are drawn and how controls are arranged. Various style box methods now need to be provided with the current UI scale.


## 134.0.0

### Breaking changes

* Several methods were moved out of the `UserInterface` components and into the UI system.
* The BUI constructor arguments have changed and now require an EntityUid to be given instead of a component.


## 133.0.0

### Breaking changes

* Replace Robust's Vector2 with System.Numerics.Vector2.

### New features

* `AssetPassPipe` has a new `CheckDuplicates` property that makes it explicitly check for and drop duplicate asset files passed through.

### Bugfixes

* Static entities that are parented to other entities will no longer collide with their parent.
* Fix some miscellaneous doc comments and typos (e.g. PvsSystem and EntityManager).
* Fix ContentGetDirectoryEntries.


## 132.2.0

### New features

* Add method to clear all joints + relayed joints on an entity.

### Other

* Lower default MTU to `1000`.

### Internal

* Resolved some warnings and unnecessary component resolves.


## 132.1.0

### New features

* `Robust.Shared.Physics.Events.CollisionChangeEvent` now has the `EntityUid` of the physics body.

### Other

* Paused entities now pause their animations. There's no guarantee they'll resume at the same point (use SyncSprite instead).

### Internal

* Fix ComponentTreeSystem warnings.
* Fix some miscellaneous other warnings.


## 132.0.1

### Bugfixes

* Return maps first from FindGridsIntersecting which fixes rendering order issues for grids.


## 132.0.0

### Breaking changes

* TimeOffsetSerializer now always reads & writes zeros unless it is reading/writing an initialized map. EntityPrototypes with TimeOffsetSerializer data-fields need to default to zero.\
* TimeOffsetSerializer now only applies a time offset when reading from yaml, not when copying.

### New features

* Added a function to count the number of prototypes of a given kind. See `IPrototypeManager.Count<T>()`.

### Bugfixes

* Fixed a bug in `IPrototypeManager.EnumerateParents()` that was causing it to not actually return the parent prototypes.

### Other

* Map serialisation will now log errors when saving an uninitialized map that contains initialized entities.


## 131.1.0

### New features

* Add NextByte method to random.
* Add method to get a random tile variant.

### Bugfixes

* Fix replay component state bug.

### Internal

* Remove some AggressiveOptimization attributes.


## 131.0.0

### Breaking changes

* `IWritableDirProvider` async functions have been removed.
* Replay recording & load API has been reworked to operate on zip files instead.
* Constants on `IReplayRecordingManager` have been moved to a new `ReplayConstants` class, renamed and values changed.

### New features

* Added `ISawmill.Verbose()` log functions.
* Replays are now written as `.zip` files. These will be [content bundles](https://docs.spacestation14.io/en/launcher/content-bundles) directly executable by the launcher if the server has the necessary build information.
* Client replays now use local time rather than UTC as default file name.


## 130.0.0

### Breaking changes

* Engine versions will no longer start with a leading 0.


## 0.129.0.1


## 129.0.0

### Breaking changes

* `AnchorSystem.Attach()` now behaves more like the obsolete `AttachToEntity()` methods as it will automatically detach a player from their current entity first.
* A chunk of server- and client-side `PrototypeLoadManager` code has been moved to shared.
* Replay recording and playback now supports client-side replays. Many replay related functions, cvars, and commands have changed.

### New features

* Richtext tags can now be overridden by content
* The LineEdit control now has a field to override the StyleBox
* `IWritableDirProvider` has new methods for async file writing.

### Bugfixes

* Updated Lidgren, fixing a bug where socket errors were not reported properly on Linux.

### Other

* The `Dirty()` method for networked components now has an override that takes  in an EntityUid. The old IEntityManager method being obsoleted.



## 0.128.0.0

### Breaking changes

* Add ILocalizationManager as a dependency on systems as `Loc`.


## 0.127.1.0

### New features

* Add SpriteSystem.Frame0 method for entity prototypes.


## 0.127.0.0

### Breaking changes

* Rename PVSSystem to PvsSystem.

### New features

* Added `launch.launcher` and `launch.content_bundle` CVars. These are intended to eventually replace the `InitialLaunchState` values.
* Allow `System.Net.IPAdress` through sandbox _properly_, add `System.Net.Sockets.AddressFamily` too.
* Systems now have their own logger sawmills automatically and can be access via `Log`.

### Bugfixes

* Make BoxContainer's MeasureOverride account for stretching.
* Fix IPAddress sandboxing.
* Revert physics contact getcomponents and also fix ShouldCollide ordering for PreventCollideEvent.


## 0.126.0.0

### Breaking changes

* Several `MapManager` methods were moved to `MapSystem`.
* The signature of grid lookup queries has changed, with a new optional `includeMap` bool added in-between other optional bools.

### New features

* `System.Net.IPAddress` is now accessible from the sandbox.

### Bugfixes

* Fixed RichText not rendering some tags properly for some UI scales.
* Text inside of `OutputPanel` controls should no longer overlap with the scrollbar.

### Other

* Obsoleted the following methods from `IPlayerSession`: `AttachToEntity`, `DetachFromEntity`. Use the methods in `ActorSystem` instead.
* Static Loggers (e.g., `Logger.Log()` are now obsoleted. Get a sawmill from ILogManager instead.
* Several `MetadataComponent` setters have been marked as obsolete. Use `MetaDataSystem` methods instead.

### Internal

* Removed several static logging calls.


## 0.125.0.1

### Other

* Use a logger sawmill in MapManager rather than the static logger.


## 0.125.0.0

### Breaking changes

* Several replay related cvars and commands have been renamed.

### New features

* Added support for basic replay playback. The API is likely to change in the next version or two.


## 0.124.0.1

### New features

* Added `CompletionHelper.ContentDirPath()`.
* Added `vfs_ls` command to list VFS contents.
* The resource manifest (`manifest.yml`) now accepts a `clientAssemblies` key. When given, only the assembly names listed will be loaded from `/Assemblies/` rather than automatically loading all assemblies found.

### Bugfixes

* Fix exception if running the `>` command (remote execute) without even a space after it.
* `ResPath.RelativeTo()` now considers non-rooted paths relative to `.`.
  * This fixes some things like `MemoryContentRoot`'s `FindFiles()` implementation.
* Fix `IContentRoot.GetEntries()` default implementation (used by all content roots except `DirLoader`) not working at all.
* Made `ResourceManager.ContentGetDirectoryEntries()` report content root mount paths as directories.

### Internal

* Made `ConfigurationManager` not-abstract anymore so we can instantiate it from tests.
* Added new tests for `ResourceManager`.


## 0.124.0.0

### Breaking changes

* PreventCollideEvent changes to align it with the other physics events.


## 0.123.1.1

### Bugfixes

* Also clone warmstarting data for joints in the physics solver.


## 0.123.1.0

### New features

* Add Box2.Rounded(int digits) method.
* Add Pure attributes to Box2 methods.


## 0.123.0.0

### New features

* Added `ValueList.RemoveSwap()`
* The Centroid property on polygon shapes is now available to content.

### Bugfixes

* Fixed keyboard events always propagating to the default viewport if `devwindow` is open.
* Fixed some map-manager queries not properly using the `approx` argument.

### Other

* Several build/version cvars are now replicated to clients, instead of being server exclusive.


## 0.122.0.0

### Breaking changes

* Obsolete some MapManager queries.
* Add EntityUid to some MapManager queries.


## 0.121.0.0

### Breaking changes

* Add replaying loading / reading.

### New features

* Add setter for PlayingStream that also updates source.
* Add IWritableDirProvider.OpenOSWindow.

### Bugfixes

* Fix component lookups not considering whether an entity is in a container and the flag is set.


## 0.120.0.0

### Breaking changes

* Relay contained joints to parents and no longer implicitly break them upon container changes.

### Bugfixes

* Fix upload folder command.
* Fix SpriteView scaling for aspect ratios.

### Internal

* Cleanup MapManager slightly.


## 0.119.0.1

### Bugfixes

* Fix non-hard kinematiccontroller fixtures not colliding.


## 0.119.0.0

### Breaking changes

* Move prototype upload commands to the engine.

### New features

* Add IContentRoot.FileExists(ResPath).


## 0.118.0.0

### Breaking changes

* ComponentRegistry has been re-namespaced.

### New features

* You can now provide a ComponentRegistry to SpawnEntity to override some components from the prototype.


## 0.117.0.0

### Breaking changes

* Deprecate some sprite methods and cleanup IconComponent.
* YAML Linter supports inheritance.


## 0.116.0.0

### Breaking changes

* Removed AppearanceVisualizers.
* Modify replay record directory selection.


## 0.115.0.0

### Breaking changes

* The signature and behaviour of `IClientGameStateManager.PartialStateReset()` has changed. By default it will no longer delete client-side entities, unless they are parented to a networked entity that is being deleted during the reset.


## 0.114.1.0

### New features

* Add a new method for physics joint removal.

### Other

* Slightly speedup entity deletion.

### Internal

* Remove static logs from EntityManager.


## 0.114.0.0

### Breaking changes

* The way that UI themes resolve textures has changed. Absolute texture paths will simply be read directly, while relative paths will attempt to find a theme specific texture before falling back to simply trying to read the given file path.
* The signature of public UI theme methods have changed, and some new methods have been added.

### New features

* Added non-generic versions of various component/entity lookup queries.

### Bugfixes

* Fixed an erroneous error that would get logged when clients reconnect to a server.
* Fixed a UI bug that was preventing some controls from being disposed and was causing the UI to become laggy.


## 0.113.0.3

### Bugfixes

* Fix PVS error log threading issue.


## 0.113.0.2

### Bugfixes

* Removed or fixed some erroneous debug asserts
* Fixed entity-deletion not being properly sent to clients


## 0.113.0.1

### Bugfixes

* Use ThemeResolve for TextureButton texture normals.


## 0.113.0.0

### Breaking changes

* Move JobQueue<T> from content to engine.

### New features

* Make InitializeEntity and StartEntity public. InitializeAndStartEntity was already public.

### Bugfixes

* Add padding to font glyphs in the atlas.
* Fix log for duplicate component references.
* Make Map-Grids set GridUid earlier.
* Fix hidden action numbers when updating UI theme.
* Fix joint change events subscribing to predictedphysics instead of just physics.

### Other

* Remove joint log as it's never been read and caused threading issues.
* Decouple vvwrite / vvread / vvinvoke perms slightly from vv so vv no longer implicitly grants the others.
* Add start line to duplicate prototype yaml error.
* Fix debug sprite assert.
* Fix some joint bugs


## 0.112.0.1


## 0.112.0.0

### Breaking changes

* Move default theme directory to /Interface/ from /UserInterface/
* Try to fix contact mispredicts with PredictedPhysicsComponent.

### Bugfixes

* Fix JSON Serialization of ResPath.

### Other

* Change prof tree style & add basic stylesheet support.


## 0.111.0.0

### Breaking changes

* Add default stylesheet for engine + debug connect screen.


## 0.110.0.0

### Breaking changes

* Remove name + authors from map files as these were unused and overwritten on every mapfile write.

### Bugfixes

* Fix Omnisharp failing to analyze the client by default.
* Fix EntityLookup not properly adding nested container entities.

### Other

* Sort NetSerializable types.
* Remove obsolete Fixture.Body references.


## 0.109.1.0

### New features

* Add "IsDefault" to EntityManager for basic checks on whether an entity has default prototype data.


## 0.109.0.0

### Breaking changes

* `BeforeSaveEvent` has been moved from `Robust.Server.Maps` to `Robust.Shared.Map.Events`

### New features

* Added `IMidiRenderer.ClearAllEvents()`, a new method that clears all scheduled midi events.
* Added a new event (`BeforeSaveEvent`) which gets raised before a map/entity gets serialized to yaml.
* Added a new `ROBUST_SOUNDFONT_OVERRIDE` environmental variable that can be used to override system soundfonts.

### Bugfixes

* Fixed `EndCollideEvent` not setting the EntityUid fields.
* Fixed a bug that would cause screen-space overlays to sometimes not be drawn.


## 0.108.0.0

### Breaking changes

* Physics fixtures are now serialized by id, fixture rather than as a list with ids attached.


## 0.107.0.1

### Bugfixes

* Fix bad logs on maploader not listing out bad prototypes.


## 0.107.0.0

### Breaking changes

* Pass in dependencies to LocalPlayer AttachEntity (was anyone even using this method?)

### Internal

* Light query changes for some optimisation.
* Remove Texture.White IoC resolves in a lot of rendering areas.


## 0.106.1.0

### New features

* Screen-space overlays now use call `BeforeDraw()` and can use the `RequestScreenTexture` and `OverwriteTargetFrameBuffer` options.
* Added the `LoadedMapComponent`. It can be used to identify maps created by loading them from a yml file.


### Other

* `GameShared` no longer has a finalizer that triggers in some cases like tests.


## 0.106.0.0

### Breaking changes

* Update map file schema validator for new format.
* TimeOffsetSerializer fixes to use serv3 copying.

### Bugfixes

* Fix ResPath null errors.
* Fix queued deletion error log on entitymanager shutdown.

### Other

* Added transform recursion check in debug.


## 0.105.1.0

### New features

* Add CompOrNull to the EntityQuery struct.
* Add basic maploader support for entity renaming.


## 0.105.0.0

### Breaking changes

* Removed server and shared sprite components.

### New features

* Add LayerExists to sprites for object keys (previously it was only integer keys).

### Bugfixes

* Fix placement overlay error and add exception tolerance to it.


## 0.104.1.0

### New features

* VV now automatically dirties components.

### Bugfixes

* Fix CompletionHelper paths having double // on the end.


## 0.104.0.0

### Breaking changes

* API Changes to SpriteView control to generalize it.


## 0.103.0.0

### Breaking changes

* Maps are now saved by prototype -> entities rather than as just entities. Maps are currently backwards compatible but this is liable to change.

### New features

* RobustServerSimulation is public and usable by content for tests or benchmarking.
* Add sf3 extension support to midis.

### Bugfixes

* Fix random.Prob inequality.

### Other

* Adjust centerpoint for spriteview sprites.
* Mark ComponentReference as obsolete.


## 0.102.1.0

### New features

* `echo` console command to echo things.
* Add some public methods to physics system for applying force/torque.

### Bugfixes

* Fix a NRE when no window icon is specified.

### Other

* Set console code page to UTF-8 explicitly on Windows to fix output of non-ASCII characters.


## 0.102.0.0

### Breaking changes

* Loading  maps with invalid entity UIDs should now log errors.

### New features

* The yaml linter should now error on duplicate entity prototypes

### Bugfixes

* Fix a PVS bug that could put one entity into two different PVS chunks.

### Other

* EntityUid indexing should now start at 1 when saving maps.


## 0.101.1.1

### Bugfixes

* Fix polygon deserialization leading to the last vert being 0,0.


## 0.101.1.0

### New features

* Added a mode to entity placement to allow replacing any existing entities on a tile.

### Other

* Re-order initialization so BroadcastRunLevel is run after userinterfacemanager PostInitialize.


## 0.101.0.0

### Breaking changes

* Port Quickhull from Box2D and replace GiftWrapping.
* Removed a lot of unused physics code.

### Bugfixes

* Fix damping for mouse joint.
* Fix Distance outputs for overlapping circles.


## 0.100.0.0

### Breaking changes

* `ILookupWorldBox2Component` has been removed. If an entity does not have fixtures/physics a `WorldAABBEvent` will now be raised.

### Bugfixes

* Fixes a concurrent hashset modification exception in PVS


## 0.99.0.0

### Breaking changes

* Revert the reversion of the ResPath removal from 0.98.0.0

### New features

* StartCollideEvent, EndCollideEvent, and physics contacts now have the relevant EntityUids.

### Bugfixes

* Remove initialization code that forced transform and physics components first.


## 0.98.0.0

### Breaking changes

* Revert bulk ResPath refactor due to instability.


## 0.97.1.1

### Bugfixes

* Fixed assembly paths being used having double //


## 0.97.1.0

### New features

* FastNoiseLite is now netserializable.
* PVS ack processing is now parallel and also improved grafana metrics for PVS.

### Other

* Add invalid broadphase check to EntityLookupSystem.
* Made NetGraph logarithmic.


## 0.97.0.0

### Breaking changes

* Fully replace ResourcePath (class) with ResPath (struct).

### Other

* Add stacktrace to transform logs.


## 0.96.9.0

### New features

* `RobustIntegrationTest` now has a `DoGuiEvent()` method that can directly pass `GUIBoundKeyEventArgs` to a control.


## 0.96.8.2

### New features

* The `LayerSetData()` function can now be used to clear a sprite layer's shader.

### Bugfixes

* Fixed sandboxing verifying against `Robust.` assemblies inside `Robust.Client.WebView`, causing an older assembly to be verified against.


## 0.96.8.1

### Bugfixes

* Fix MapInit not being run on entities in some instances.


## 0.96.8.0

### Bugfixes

* Create entities before applying entity states. This fixes parenting issues in some instances, for example on a freshly split grid the client would give an exception.

### Other

* Entities have their paused state set before initialisation rather than after.

### Internal

* Added a BroadphaseNetworkingTest.


## 0.96.7.0

### New features

* `IDynamicTypeFactory.CreateInstance` now has the option to not perform dependency injection.
* Added normal blend mode for shaders
* Added a new ResPath struct that is intended to eventually replace ResourcePath

### Bugfixes

* Hopefully fixed an IndexOutOfRange exception in AudioSystem
* Fixed a potential IndexOutOfRange exception in ContainerSystem


## 0.96.6.0

### New features

* Added overrides to shuffle Span<T> and ValueList<T> in IRobustRandom.
* Added hotkeys to close the most recent window and all windows.

### Other

* Improved some container assert messages.


## 0.96.5.0

### New features

* Added source generator for automatically generating component state getting & handling code. Significantly reduces boilerplate when creating networked components.


## 0.96.4.0

### Bugfixes

* Component delta states can now have an initial full state inferred by clients.


## 0.96.3.0

### Other

* Updated server SQLitePCLRaw to 2.1.4.


## 0.96.2.0


## 0.96.1.0

### New features

* Implemented deleting a full word at a time.

### Bugfixes

* Fixed `ContainerSystem.EmptyContainer` sometimes failing to empty containers.
* Fixed container state handling sometimes failing to insert or remove entities.
* Fix content test workflow.
* Text contents won't draw over the scrollbar for OutputPanel controls anymore.
* Invalidate OutputPanel entries upon it entering the UI tree. This fixes some bugs where text is added while it's outside of the tree without the UI scale cvar being set causing separate sizings in entries.


## 0.96.0.4

### Bugfixes

* Revert InRange entity lookup range change due to content bugs.
* Fix implicit appearance state data.


## 0.96.0.3

### Bugfixes

* Fix sprite error log to report the key not the layer.
* Fix log length for physics contact error.
* Fix discord null errors.
* Adjust InRange lookups to check if the centre of body is in range.

### Other

* Add more audio logs.


## 0.96.0.2

### Bugfixes

* Fix adding MapGridComponent to a map with pre-existing child entities.


## 0.96.0.1

### Other

* Set blend function for shaders with ShaderBlendMode.None
* Add logs around fixture lengths in contact updates.
* Revert previous contact changes to try to make physics slightly more stable until Box2D 3.0.
* Adjusted QueueDeleteEntity log on client to care if the entity is deleted in prediction.


## 0.96.0.0

### Breaking changes

* Removed `MapId` serializer. Serialize the map's EntityUid instead.
* Renamed `MapComponent.WorldMap` to `MapComponent.MapId`.

### New features

* Added showrot command as a counterpart to showpos.

### Other

* Added error logs when QueueDel is called on the client for networked entities.
* Added logs around physics contact errors that have been happening.


## 0.95.0.0

### Bugfixes

* Reverted making `MetaDataComponent.PauseTime` a yaml data-field, as it caused issues when saving uninitialised maps.

### Internal

* `TextEdit`'s `NextWordPosition` has been replaced with `EndWordPosition`


## 0.94.0.0

### Breaking changes

* `IGameTiming.IsFirstTimePredicted` is now false while applying game states.

### Bugfixes

* `MetaDataComponent.PauseTime` is now a yaml data-field
* The client-side `(un)pausemap` command is now disabled while connected to a server.

### Internal

* Use a List<Contact> for contacts instead of a shared arraypool to try to fix the contact indexing exception.
* Moved IoC dependencies off of physics contacts.


## 0.93.3.0

### New features

* Unnecessary tiles are no longer written to map file tilemaps.
* Added the ability to enable or disable grid splitting per grid.

### Other

* Added additional logs around contact issue


## 0.93.2.0

### New features

* Add CompletionHelpers for components and entityuids.


## 0.93.1.0

### New features

* Add PlayPredicted audio method for EntityCoordinates.

## 0.93.0.0

### Breaking changes

* Arguments of ContainerSystem's `EmptyContainer()` have changed. It now also returns removed entities.

### New features

* Added a TerminatingOrDeleted() helper function
* Added a `hub_advertise_now` command.

### Bugfixes

* Fixed some multi-threading IoC errors in the audio system.
* The map validator now allows entities to specify missing components.
* Fixed a potential stack overflow in the colour slider control.
* Fixed sprites sometimes not updating `IsInert`.

### Other

* `TransformComponentAttachToGridOrMap()` is now obsoleted. use the newly added system method instead.
* Made RSI preloading more error toletant.
* Added some new benchmarks for testing archetype ECS.


## 0.92.2.1

### Bugfixes

* Revert tile bound shrinkage as it was causing erroneous test failures on content.


## 0.92.2.0

### New features

* Added Box2iEdgeEnumerator for iterating its bounds.
* Added a CompletionResult helper for MapIds
* Added some helper methods for System.Random (useful for seeded RNG)

### Bugfixes

* Shrink tile bounds by 0.05. In some cases the polygon skin radius was causing overlap on other tiles and leading to erroneous lookup r
* Use preset matrixes for certain Matrix3 angles to avoid imprecision issues with transformations.


## 0.92.1.0

### New features

* Add option to SplitContainer for which split expands on parent resize

### Internal

* Updated Lidgren to v0.2.4.


## 0.92.0.0

### New features

* Exposed more properties on `FastNoiseLite`.
* Added fallback culture for localization.

### Bugfixes

* Fixed noise DD.

### Other

* Added new `DebugOpt` and `Tools` build configurations. These must be added to your solution file and apply to all projects importing `Robust.Properties.targets`.
  * `DebugOpt` is "`Debug` with optimizations enabled".
  * `Tools` has development tools (e.g. `launchauth` command) that release builds don't, while still having asserts (`DEBUG`) off and optimizations on.
* All configurations except `Release` now define `TOOLS`.
* `Release` is now intended to be "as close to published release as possible" with game configuration. Use `Tools` as build configuration instead for scenarios such as mapping.
* `Robust.Properties.targets` should now be included at the end of project files. `Robust.Analyzers.targets` and `Robust.DefineConstants.targets` are now included by it automatically.

### Internal

* General cleanup to MSBuild files.

## 0.91.0.0

### Breaking changes

* `ColorSelectorSliders` now uses SpinBox instead of FloatSpinBox.

### New features

* `IntegrationOptions` now allows changing the `ILogHandler` used by the integration test via `OverrideLogHandler`.

### Bugfixes

* Default integration test log output should more reliably capture `TestContext.Out` now.


## 0.90.0.0

### Breaking changes

* Add tile edge rendering support.

### New features

* Add .AsUint() for ValueDataNode.

### Bugfixes

* Fix AnchorEntity replication when the coordinate doesn't change
* Fix some PVS bugs.
* Fix rounding in GetGridOrMapTilePosition.


## 0.89.1.0

### New features

* `web.headless` CVar can now be used to avoid loading CEF with graphical client.

### Bugfixes

* `web.user_agent` CVar can now be overriden by content before WebView is initialized.

### Other

* WebView works again and is properly available from the launcher.

### Internal

* Clean up WebView initialization logic to avoid static `IoCManager`.


## 0.89.0.0

### Breaking changes

* Add EntityUid as an arg to SharedTransformSystem and remove more .Owner calls.

### New features

* Add by-ref event analyzer.
* Add option to hide scrollbars for ScrollContainers.
* Add an out EntityUid overload to EntityQueryEnumerator<T>.

### Bugfixes

* Fix exception on server shutdown.
* Fix concurrent update error in byref registrations for serializationmanager.
* New grids created from placement manager start at 0,0 rather than -1,-1.

### Other

* `dump_netserializer_type_map` command to debug desynchronization issues with NetSerializer's type map.


## 0.88.1.0

### New features

* Added a new OnScreenChanged event that gets invoked when `IUserInterfaceManager.ActiveScreen` changes.
* UI state interfaces such as `IOnStateEntered<TState>` now also get invoked whenever the current state inherits from `TState`.

### Bugfixes

* Fixed `WritableDirProvider.Find()`. This fixes custom MIDI soundfonts on Windows.
* Fixed server startup crash with string serializer length checks.
* Fixed `CS8981` errors in `Robust.Benchmarks`.
* Fixed C# interactive errors when engine started without content-start.
* Fixed FormattedMessage.IsEmpty() returning the wrong result.

### Other

* Map pausing now gets properly networked
* SplitContainers controls now have a minimum draggable area, so that they can function without any padding.

### Internal

* Fixed `CS8981` errors in `Robust.Benchmarks`.


## 0.88.0.0

### Breaking changes

* A `Default` font prototype is now required. I.e.:
    ```yaml
    - type: font
      id: Default
      path: /Fonts/NotoSans/NotoSans-Regular.ttf
    ```

### New features
* `FormattedText.MarkupParser` got refactored to be more robust and support arbitrary tags.
* New rich text tags can be added by implementing `IMarkupTag`



## 0.87.1.1

### Bugfixes

* Fixed source of PVS assert tripping in debug.


## 0.87.1.0

### Bugfixes

* Fixed a PVS bug that would sometimes cause it to attempt to send deleted entities.
* Fixed server commands not getting sent to clients after disconnecting and reconnecting.
* Fixed a text input error when using the right arrow key while at the second to last character.


### Other

* Sprite view controls now use the sprite's offset when rendering.
* The sprite system should now animate any rendered sprites with RSI animations, instead of only animating those visible in the main viewport and sprite view controls.


## 0.87.0.0

### Breaking changes

* `UIScreen.GetOrNewWidget()` has been replaced with `GetOrAddWidget()`.

### New features

* Added `IWritableDirProvider.OpenSubdirectory()`, which returns a new `IWritableDirProvider` with the root set to some subdirectory.
* Added `UiScreen.TryGetWidget()`
* Added a virtual `Shutdown()` method for game/module entry points.

### Bugfixes

* Fixed SyncSpriteComponent not properly syncing entities that are out of view.
* Fixed a bug preventing client-side commands from being properly registered.
* Fixed a bug causing PVS to unnecessarily send extra data.


## 0.86.0.0

### Breaking changes

* Undid `*.yaml` prototype loading change from previous version.
* `IConsoleHost`'s `RegisteredCommands` field has been renamed to `AvailableCommands`.
* Several light related cvars have been renamed. E.g., "display.softshadows" is now "light.softshadows".
* The "display.lightmapdivider" integer cvar has been replaced with a float multiplier named "light.resolution_scale".


### New features

* Command definitions have a new bool that restricts them to only be executable by the server or in single player mode. Several "server only" commands have been moved to to shared code and now use this option.
* The FOV color is now configurable via the "render.fov_color" cvar

### Bugfixes

* SDL2 backend now works if the client is started with fullscreen.

### Other

* SDL2 backend now handles quit events (⌘+Q on macOS).
* SDL2 backend now logs video driver backend used on initialization.
* The engine will now warn on startup if `*.yaml` files are found in resources, as this most likely indicates an accident.
* Added entity, occluder and shadow-casting light counts to the clyde debug panel.
* The HistoryLineEdit control now invokes `OnTextChanged` events when selecting history items

### Internal

* Changed thread safety around `ResourceManager`'s VFS roots, removing the use of error prone reader-writer locks.
* SDL2 log now shows log category.
* Removed OpenTK DllMap code.


## 0.85.2.0

### New features

* Threaded windowing API usage is now behind a CVar, disabled by default on macOS to avoid crashes.
* Box2i, ImmutableHashSet, ISet, and IReadonlySet can now be serialized.
* Added helpers for Box2i Center / Vector2i Up-Down-Left-Right.
* Implement blend modes for rendering.

### Bugfixes

* MacOS with the SDL2 backend now has DPI scaling enabled.
    * Fixed DPI scaling calculations on platforms outside Windows.
* Grids on top of maps that are also grids should render correctly now.
* Fixed bug in ScrollContainer that could cause permanent loops.
* Fixed occluder tree error.
* Fixed Texture.GetPixel.

### Other

* System F3 panel now correctly fetches processor model on Apple Silicon devices.
* UI content scale is now listed in the F3 coordinates panel.
* SDL2 backend is now wired up to update key names dynamically on keyboard mode change.
* The prototype reload event is no longer wrapped under #if !FULL_RELEASE.
* The engine now loads `*.yaml` files (previously loading only `*.yml`) for prototypes.

### Internal

* `keyinfo` command has enum completions.

## 0.85.1.1

### Bugfixes

* Fixed GameStateManager error when resetting client-side prediction


## 0.85.1.0

### New features

* RSI's now get combined into a large atlas.

### Bugfixes

* Removed bad PlayAudioPositionalMessage error log & fixed fallback coordinate check.
* Fixed MouseJoint parallelisation exception.

### Internal

* Fixed some warnings in GameStateManager


## 0.85.0.1

### Bugfixes

* Fix fixture client state handling not removing the existing fixture.
* Use a dummy entity for placement manager preview so offsets are applied correctly.


## 0.85.0.0

### Breaking changes

* Component.Shutdown() has now been removed and the eventbus should be used in its place.
* Component.Name has now been removed and IComponentFactory.GetComponentName(Type) should be used in its place.

### Bugfixes

* Ensure fixture contacts are destroyed even if no broadphase is found.
* Ensure fixtures are re-created in client state handling. There was a subtle bug introduced by updating existing ones where contacts were incorrectly being retained across prediction. This was most obvious with slipping in SS14.


## 0.84.0.0

### Breaking changes

* EffectSystem has been removed.

### New features

* Added Pidgin parser to the sandbox whitelisted.

### Bugfixes

* Fixed physics ignoring parallelisation cvars
* Global audio volume is no longer overridden every tick.
* Fix `SpriteComponent.CopyFrom()` not working properly.
* Fix cvar TOML parsing failing to read some numeric cvars.

### Other

* Improved physics joint logging.


## 0.83.0.0

### Breaking changes

* Physics has been ECSd with large API changes:
- Shapes can be updated via the system rather than requiring the caller to handle it.
- Access attributes have been added.
- Implemented IEquatable for Fixture Shapes
- Removed obsolete PhysicsComponent APIs.
- Removed usage of Component.Owner internally.


## 0.82.0.0

### Breaking changes

* `Box2Rotated.Centre` has been renamed to `.Center`
* `ISpriteComponent` has been removed. Just use `SpriteComponent` instead.

### Bugfixes

* Fixed prototype reloading/uploading.
* Fixed UI tooltips sometimes causing a null reference exception.

### Other

* Map/world velocity calculations should be slightly faster.
* `EnsureComp` will now re-add a component if it has been queued for removal.


## 0.81.0.0

### Breaking changes

* TransformComponent,Parent has been removed. Use the ParentUid & get the component manually.

### New features

* The Popup control now has an OnPopupOpen event.

### Other

* Various transform methods are now obsolete. Use the methods provided by the transform system instead.
* TransformComponent.MapUid is now cached (previously required a dictionary lookup)


## 0.80.2.0

### New features

* Tooltips now provide the option to track the mouse cursor.


## 0.80.1.0

### New features

* Added location of compile errors to XAML UI.
* Add CC-BY to RSI.json
* Allow customising radio buttons for RadioOptions.
* Added CVar to override CEF useragent.

### Bugfixes

* Fix incorrect size of second window in split container.
* Fix PreventCollideEvent fixture ordering.

### Other

* Obsoleted .Owner for future work in removing components storing a reference to their entityuid.


## 0.80.0.0

### Breaking changes

* Moved ConvexHullPolygons and MaxPolygonVertices cvars to constants.
* Moved the PhysicsMap Gravity property to its own controller.
* Made some layout changes to Split Container.

### New features

* Added the colliding fixtures to PreventCollideEvent.

### Bugfixes

* Grids overlapping entities will now flag the entity for grid traversal.

### Other

* The split container `Measure()` override now more accurately reflects the space available to children. Additionally, the split position is now publicly settable.

### Internal

* Removed manual component registrations.


## 0.79.0.1

### New features

* Add helper GetDirection to SharedMapSystem that offsets a Vector2i in the specified direction by the specified distance.
* UIController now implements IEntityEventSubscriber

### Bugfixes

* The fast TryFindGridAt overload will now also return the queried map's MapGridComponent if it exists.

### Other

* Updated window dragging movement constraints. By default windows can now be partially dragged off-screen to the left. This is configurable per window. This also fixes a bug where windows could become unreachable.

### Internal

* Remove 2 TryGetComponents per physics contact per tick.


## 0.79.0.0

### Breaking changes

* EntityInitializedMessage has been removed; the C# event invoked on EntityManager (EntityInitialized) should be used in its place.
* TileChangedEventArgs has been removed.

### Bugfixes

* Fix tooltip panels being incorrectly sized for their first frame.
* Client will no longer predict physics sleeping on bodies that are unable to sleep.
* Style box texture scaling has been fixed.

### Other

* Added TaskCompletionSource to the sandbox.

### Internal

* IPhysManager has been removed for a slight physics contacts optimisation.
* Optimise TryFindGridAt, particularly for grid traversals.
* MapGridComponent now uses delta component states.
* Removed some TryGetComponent from IsMapPaused, speeding up entity initialization in some instances.


## 0.78.0.0

### Breaking changes

* Removed the obsoleted `GlobalLinearVelocity()` EntityUid helper method.
* INetConfigurationManager now has client & server side variants. Clients can now properly set server authoritative cvars when in singleplayer mode
* IPhysBody has been removed. Just use the physics component.
* Physics joints haven been slightly refactored and some method signatures have changed.

### New features

* Added a new cvar to limit audio occlusion raycast lengths ("audio.raycast_length").
* IRobustSerializer has new public methods for getting hashes and setting string serializer data.

### Bugfixes

* Fixed broken click bound checks in the `Tree` UI Control.
* Removed erroneous debug assert in render code that was causing issued in debug mode.
* Fixed some instances where rotation-less entities were gaining non-zero local rotation.

### Other

* Tickrate is now shown in the f3 debug monitors


## 0.77.0.2

### New features

* Scroll containers now have public methods to get & set their scroll positions.

### Bugfixes

* Fixed entity spawn menu sometimes not properly updating when filtering entities.

### Other

* Physics contacts are now stored per-world rather than per-map. This allows the multi-threading to be applicable to every contact rather than per-map.
* Contacts will no longer implicitly be destroyed upon bodies changing maps.


## 0.77.0.1

### Bugfixes

* Fix AttachToGridOrMap not retaining an entity's map position.


## 0.77.0.0

### Breaking changes

* ClientOccluderComponent has been removed & OccluderComponent component functions have been moved to the occluder system.
* The OccluderDirectionsEvent namespace and properties have changed.
* The rendering and occluder trees have been refactored to use generic render tree systems.
* Several pointlight and occluder component properties now need to be set via system methods.
* SharedPhysicsMap and PhysicsMap have been combined.
* RunDeferred has been removed from transformcomponent and updates are no longer deferred.

## 0.76.0.0

### Breaking changes

* Physics contact multi-threading cvars have been removed as the parallelism is now handled by IParallelManager.

### New features

* Physics now supports substepping, this is under physics.target_minimum_tickrate. This means physics steps will run at a constant rate and not be affected by the server's tickrate which can reduce the prevalence of tunneling.
* FastNoise API is now public.

### Other

* UPnP port forwarding now has better logging.
* Physics solver has been refactored to take more advantage of parallelism and ECS some internal code.
* Sprite processing & bounding box calculations should be slightly faster now.
* Nullspace maps no longer have entities attached.


## 0.75.1.0

### New features

* Serv4's notNullableOverride parameter is now enforced by analyzer. For more info, see [the docs](https://docs.spacestation14.io/en/engine/serialization).
* Added command to dump injector cache list.

### Bugfixes

* Fix generic visualisers not working because of recent appearance system changes in v0.75.0.0
* Fix physics not working properly on moving grids (transform matrix deferral).

### Other

* Transform matrix dirtying is deferred again (undo change in v0.75.0.0
* Added two new serv3 analysers (NotNullableFlagAnalyzer and PreferGenericVariantAnalyzer)


## 0.75.0.0

### Breaking changes

* Changed default for `net.buffer_size` to `2`.
* Changed default for `auth.mode` to `Required`. On development builds, the default is overriden to remain at `Optional`, so this only affects published servers.
* The default value for the `outsidePrediction` argument of the `InputCmdHandler.FromDelegate()`  has changed from false to true.

### New features

* Appearance system now has generic `TryGetData<T>()` functions.

### Bugfixes

* Mapped string serializer once again is initialized with prototype strongs, reducing bandwidth usage.
* Fixed various keybindings not working while prediction was disabled.
* Fixed a bug causing rendering trees to not properly recursively update when entities move.

### Other

* Transform matrix dirtying is no longer deferred.
* Cleaned up some `FULL_RELEASE` CVar default value overrides into `CVarDefaultOverrides.cs`.
* VVRead now attempts to serialize data to yaml


## 0.74.0.0

### Breaking changes

* `ITypeReader<,>.Read(...)` and `ITypeCopier<>.Copy(...)` have had their `bool skipHook` parameter replaced with a `SerializationHookContext` to facilitate multithreaded prototype loading.
* Prototypes are now loaded in parallel across multiple threads. Type serializers, property setters, etc... must be thread safe and not rely on an active IoC instance.

### Bugfixes

* Mapped string serializer once again is initialized with prototype strongs, reducing bandwidth usage.

### Other

* Drastically improved startup time by running prototype loading in parallel.
  * `AfterDeserialization` hooks are still ran on the main thread during load to avoid issues.
* Various systems in the serialization system such as `SerializationManager` or `ReflectionManager` have had various methods made thread safe.
* `TileAliasPrototype` no longer has a load priority set.
* Straightened out terminology in prototypes: to refer to the type of a prototype (e.g. `EntityPrototype` itself), use "kind".
  * This was previously mixed between "type" and "variant".

### Internal

* `SpanSplitExtensions` has been taken behind the shed for being horrifically wrong unsafe code that should never have been entered into a keyboard ever. A simpler helper method replaces its use in `Box2Serializer`.
* `PrototypeManager.cs` has been split apart into multiple files.

## 0.73.0.0

### Breaking changes

* The entity lookup flag `LookupFlags.Anchored` has been replaced with `LookupFlags.Static`.
* We are now using **.NET 7**.
* `IDependencyCollection`/`IoCManager` `RegisterInstance` does not automatically add the instance to object graph, so `BuildGraph()` must now be called to see the new instances.
  * `deferInject` parameteres have been removed.

### New features

* The server will now check for any unknown CVars at startup, to possibly locate typos in your config file.
* `IDependencyCollection` is now thread safe.

### Bugfixes

* Fixed config files not being truncated before write, resulting in corruption.

### Other

* Removed some cruft from the `server_config.toml` default config file that ships with Robust.
* Most usages of x86 SIMD intrinsics have been replaced with cross-platform versions using the new .NET cross-platform intrinsics.
  * This reduces code to maintain and improves performance on ARM.
* Tiny optimization to rendering code.
* `RobustSerializer` no longer needs to be called from threads with an active IoC context.
  * This makes it possible to use from thread pool threads without `IoCManager.InitThread`.
* Removed finalizer dispose from `Overlay`.
* Stopped integration tests watching for prototype reload file changes, speeding stuff up.

### Internal

* Moved `SerializationManager`'s data definition storage over to a `ConcurrentDictionary` to improve GC behavior in integration tests.

## 0.72.0.0

### Breaking changes

* EntityPausedEvent has been split into EntityPausedEvent and EntityUnpausedEvent. The unpaused version now has information about how long an entity has been paused.

## 0.71.1.4

### Bugfixes

* Fixed CVars not being saved correctly to config file.

### Other

* Mark `validate_rsis.py` as `+x` in Git.
* Made config system more robust against accidental corruption when saving.


## 0.71.1.3


## 0.71.1.2

### Bugfixes

* Fixed UI ScrollContainer infinite loop freezing client.


## 0.71.1.1

### Bugfixes

* Fixed client memory leaks and improved performance in integration testing.


## 0.71.1.0

### New features

* Better RSI validator script.
* When a new map file is loaded onto an existing map the entities will be transferred over.
* Add an API to get the hard layer / mask for a particular physics body.

### Bugfixes

* Fixed non-filled circle drawing via world handle.
* Fix max_connections in the default server config.
* Fix removal of PVS states for players without ingame status.
* Fix max rotation from the physics solver.

### Internal

* Wrap window rendering in a try-catch.


## 0.71.0.0

### Breaking changes

* `DebugTimePanel`, `DebugNetPanel` and `DebugNetBandwidthPanel` have been made internal.
* RSIs with trailing commas in the JSON metadata are no longer allowed.

### Bugfixes

* `csi` doesn't throw a `NullReferenceException` anymore.

### Other

* The `game.maxplayers` CVar has been deprecated in favor of the new `net.max_connections` CVar. Functionality is the same, just renamed to avoid confusion. The old CVar still exists, so if `game.maxplayers` is set it will be preferred over the new one.
* The new default for `net.max_connections` is 256.
* Debug monitors (F3) now have margin between them.
* F3 (clyde monitor) now lists the windowing API and version in use.
* Added system monitor to F3 with various info like OS version, .NET runtime version, etc...
* The engine now warns when loading `.png` textures inside a `.rsi`. This will be blocked in the future.


## 0.70.0.0

### New features

* `game.desc` CVar for a server description to show in the launcher.
* New system for exposing links to e.g. a Discord in the launcher.
  * The engine does not have a built-in method for configuring these, but it does now have a `StatusHostHelpers.AddLink` method to correctly format these from content. The idea is that content wires the types of links (with icon names) up itself via `IStatusHost.OnInfoRequest`.
  * See also [the HTTP API documentation](https://docs.spacestation14.io/en/engine/http-api) for reference.
* `GameShared` now has a `Dependencies` property to allow access to the game's `IDependencyCollection`. This makes it possible to avoid using static `IoCManager` in `EntryPoint`-type content code.
* A new define constant `DEVELOPMENT` has been defined, equivalent to `!FULL_RELEASE`. See [the docs](https://docs.spacestation14.io/en/technical-docs/preprocessor-defines) for details.
* `IConfigurationManager` has new functions for reading and writing CVar directly from a TOML file `Stream`.
* New `IConfigurationManager.LoadDefaultsFromTomlStream` to load a TOML file as CVar default overrides.
* Added new serializers to support Queue<T> data-fields.
* Added a `FromParent()` function to `IDependencyCollection`, enabling dependencies to be passed to parallel threads.
* `IClientStateManager` now has a `PartialStateReset()` function to make it easier for content to rewind to previous game states.
* Added `IClientNetManager.DispatchLocalNetMessage()`, which allows a client to raise a local message that triggers networked event subscriptions.

### Bugfixes

* `IPlayerSession.OnConnect()` now actually gets called when players connect.
* `MapLoaderSystem.TryLoad(.., out rootUids)` now properly only returns entities parented to the map.

### Other

* Invalid placement types for the entity spawn menu now log warnings.
* Slightly improved sprite y-sorting performance.

### Internal

* The current physics map that an entity is on is now cached in the transform component alongside other cached broadphase data. This helps to fix some broadphase/lookup bugs.

## 0.69.0.0


## 0.68.0.0

### Breaking changes

* Updated yml schema validator to remove the `grids` node.

### Bugfixes

* Fixed position-less audio playing.
* Stop mapgrids from serializing their fixtures.

### Other

* Removed the `restart` command, since it never worked properly and just confused people.
* Add virtual to some UIScreen methods.
* Add public parameterless ctor to MenuBar.


## 0.67.2.2

### Bugfixes

* Fix double MapGrid chunk subscription.
* Fix grid contacts short-circuiting collision.


## 0.67.2.1

### Bugfixes

* Fix MapChunks not being subscribed to by MapGridComponents in some instances.


## 0.67.2.0

### New features

* Add submenu support to menubar controls.

### Bugfixes

* Fix gridtree returning mapgrid maps twice.


## 0.67.1.3

### Bugfixes

* Fix Map regression so now they can be MapGrids again without the client crashing.


## 0.67.1.2

### Bugfixes

* Fix some mapgrids not being marked as dirty and never being sent to clients (thanks checkraze).


## 0.67.1.1

### Bugfixes

* Fix some merge artifacts from mapgrid support for maps.


## 0.67.1.0

### New features

- Maps can now have MapGridComponent added to them.


## 0.67.0.0

### Breaking changes

* MapGrid is deprecated and has been merged into MapGridComponent. This is subject to further changes as it gets ECSd more in future.
* The `grids` yaml node on map files is deprecated and has been merged onto MapGridComponent. Loading maps is backwards compatible for now but is subject to change in future. Saving maps will save in the new format.


## 0.66.0.0

### Breaking changes

* AudioSystem functions for playing audio have changed. Functions that take in filters now require an additional argument that will determine whether sounds are recorded by replays. Additionally, there are several new overrides that take in a recipient session or entity.

### Bugfixes

* Script globals for C# interactive were not having dependencies injected correctly.
* GetWorldPosition() now returns the correct positions even prior to transform initialization.
* Fix map loading not properly offsetting some entities that were directly parented to the map.

### Internal

* Added lookup/broadphase re-parenting tests.


## 0.65.2.1

### Bugfixes

* Fix empty MetaData components being serialized to map files.
* Fix saving a grid as a map not marking it as pre-mapinit.

### Other

* Set `ValidateExecutableReferencesMatchSelfContained` in the server project, which may help with publishing issues. I hope.
* Move pinned font data over to Pinned Object Heap.
* Improved shader code generation for uniform arrays to be more compatible.
* Server now has server GC enabled by default.

### Internal

* Remove some unnecessary dependency resolves from filters making audio much more performant.


## 0.65.2.0

### New features

* Added ClydeAudio.StopAllAudio()
* Expose more tick logic to content.

### Bugfixes

* Fix bad reference in WebView.

### Internal

* Add Robust.Packaging to solution.
* Add WebView to solution.
* Physics contacts are now parallel and much faster.

## 0.65.1.0

### New features

* Implement value prototype id dictionary serializer.

### Bugfixes

* Fixes lerping clean up issue added in #3472.

### Internal

* Add test for (de)serializing data record structs.


## 0.65.0.1

### Bugfixes

- Fix SetLocalPositionRotation raising 2 moveevents. This should help physics performance significantly.
- Fix tpgrid responses and command error.


## 0.65.0.0

### Breaking changes

* Rename transform lerping properties alongside other minor internal changes.

### Bugfixes

* Fix physics testbeds.
* Force grids to always be collidable for now and stop them clipping.

### Other

* Slight optimization to `OutputPanel`'s handling of internal `RichTextEntry`s.
* Force non-collidable contacts to be destroyed. Previously these hung around until both entities became collidable again.

### Internal

* `Tools/version.py` has been updated to automatically update `RELEASE-NOTES.md`.
* General cleanup to `Tools/version.py`.

## 0.64.1.0

### Bugfixes

* Word-wrapping in `OutputPanel` and `RichTextLabel` has been fixed.

## 0.64.0.0

### Breaking changes

* IMapLoader has been refactored into MapLoaderSystem. The API is similar for now but is subject to change in the future.

## 0.63.0.0

### Breaking changes

* Thanks to new IME support with SDL2, `IClyde.TextInputStart()` and `IClyde.TextInputStop()` must now be appropriately called to start/stop receiving text input when focusing/unfocusing a UI control. This restriction is applied even on the (default) GLFW backend, to enforce consistent usage of these APIs.
* `[GUI]TextEventArgs` have been renamed to `[GUI]TextEnteredEventArgs`, turned into records, and made to carry a `string` rather than a single text `Rune`.
* IoC and `DependencyCollection` `Register` methods now have a `TInterface : class` constraint.
* [ABI] `IoCManager.InitThread` now returns the `IDependencyCollection`.

### New features

* Fixes for compiling & running on .NET 7. You'll still have to edit a bunch of project files to enable this though.
* `FormattedMessage.EnumerateRunes()`
* `OSWindow.Shown()` virtual function for child classes to hook into.
* `IUserInterfaceManager.DeferAction(...)` for running UI logic "not right now because that would cause an enumeration exception".
* New `TextEdit` control for multi-line editable text, complete with word-wrapping!
* `Rope` data structure for representing large editable text, used by the new `TextEdit`.
* Robust now has IME support matching SDL2's API. This only works on the SDL2 backend (which is not currently enabled by default) but the API is there:
    * `IClyde.TextInputStart()`, `IClyde.TextInputStop()`, `IClyde.TextInputSetRect()` APIs to control text input behavior.
    * `TextEditing` events for reporting in-progress IME compositions.
    * `LineEdit` and `TextEdit` have functional IME support when the game is running on SDL2. If you provide a font file with the relevant glyphs, CJK text input should now be usable.
* `Register<T>` (single type parameter) extension method for `IDependencyCollection`.

### Bugfixes

* Fixes erroneous literal "\\n" inside the Clyde debug panel.
* Fixed Lidgren connection status changes potentially getting mislogged.
* Fixed missing components not being correctly saved for maps
* Fixed map saving sometimes not including new components.
* Fix hot reload unit tests.

### Other

* Properly re-use `HttpClient` in `NetManager` meaning we properly pool connections to the auth server, improving performance.
* Hub advertisements have extended keep-alive pool timeout, so the connection can be kept active between advertisements.
* All HTTP requests from the engine now have appropriate `User-Agent` header.
* `bind` command has been made somewhat more clear thanks to a bit of help text and some basic completions.
* `BoundKeyEventArgs` and derivatives now have a `[DebuggerDisplay]`.
* Text cursors now have a fancy blinking animation.
* `SDL_HINT_MOUSE_FOCUS_CLICKTHROUGH` is set on the SDL2 windowing backend, so clicking on the game window to focus it will pass clicks through into the game itself, matching GLFW's behavior.
* Windows clipboard history paste now works.
* Improved multi-window UI keyboard focusing system: a single focused control is now tracked per UI root (OS window), and is saved/restored when switching between focused window. This means that you (ideally) only ever have a UI control focused on the current OS window.

### Internal

* `uitest2` is a new command that's like `uitest` but opens an OS window instead. It can also be passed an argument to open a specific tab immediately.
* Word-wrapping logic has been split off from `RichTextEntry`, into a new helper struct `WordWrap`.
* Some internal logic in `LineEdit` has been shared with `TextEdit` by moving it to a new `TextEditShared` file.
* SDL2 backend now uses `[UnmanagedCallersOnly]` instead of `GetFunctionPointerForDelegate`-style P/Invoke marshalling.
* Entity prototype reloading logic has been moved out of `PrototypeManager` and into a new `PrototypeReloadSystem`.
* Most usages of `IoCManager.` statically have been removed in favor of dependency injection.

## 0.62.1.0

### Bugfixes

* Fixed a PVS issue causing entities to be sent to clients without first sending their parents.
* Improved client-side state handling exception tolerance.

### Other

* Removed null-space map entities.

### Internal

* Added some more anchoring tests.

## 0.62.0.1

### Bugfixes

* Fixed sprites not animating when directly toggling layer visibility,
* Fixed anchored entities not being added to the anchored lookups.

## 0.62.0.0

### Breaking changes

* Removed some obsolete map event handlers.

### New features

* Added entity query struct enumerators

### Bugfixes

* Improved error tolerance during client state application.
* Added better error logs when a client deletes a predicted entity.
* Fixes command permissions not getting sent to clients.
* Fixes a broad-phase bug were entities were not properly updating their positions.

### Other

* Added the LocalizedCommands class, which automatically infer help and description loc strings from the commands name.

## 0.61.0.0

### Breaking changes

* IMap and IMapGrid have been removed. Just use the associated components directly.

### Other

* AudioSystem has been refactored.

## 0.60.0.0

### Breaking changes

* ISerializationHooks.BeforeSerialization() has been removed. Use custom type serializers instead.

### New features

* Added function to UserInterfaceSystem that returns list of BUIs that a client has open.

### Bugfixes

* Fixed various container related broadphase bugs which could result in entities getting stuck with a null-broadphase.
* Fixed client fixture state handling bug that caused the client to incorrectly disable collision.

### Other

* Misc PVS optimisations

### Internal

* Removed redundant grid-init physics logic
* Modified garbage collection for entity spawning profiling.

## 0.59.0.0

### Breaking changes

* Various transform related methods have been removed from MapGrids
* TransformSystem.SetCoordinates() arguments have changed and now allow an entity to be sent to nullspace

### Bugfixes

* Fixed an entity lookup bug that sometimes failed to return entities in StaticSundriesTrees

### Other

* The EntitySystem.Resolve<> methods have been change to protected

## 0.58.1.1

### Bugfixes

* Fixed some container shutdown errors
* Fixed LookupFlags.Static not acting as a full replacement for LookupFlags.Anchored

## 0.58.1.0

### Other

* Physics collision changed and body type changed events no longer get raised before initialisation

## 0.58.0.0

### Breaking changes

* Some TransformComponent functions have been moved to the system.
* Container insert, remove, and shutdown function arguments and functionality has changed.
* Physics entities without fixtures now automatically disable collision.

### New features

* Added command to profile entity spawning

### Bugfixes

* EntityLookup/BroadphaseComponent tracking has been overhauled, which should hopefully fix various broadphase bugs.

### Other

* Component.Owner is now marked as obsolete.

## 0.57.0.4

### Bugfixes

* Made entity deletion more resilient against exceptions. Should fix several bugs.

## 0.57.0.2 and 0.57.0.3

### Bugfixes

* Fixed more entity-lookup bugs.

## 0.57.0.1

### Bugfixes

* Fixed entity lookup bug that was causing crashes.

### 0.57.0.0

### Breaking changes

* EntityLookupComponent has been merged into BroadphaseComponent. The data that was previously stored in this tree is now stored across the 3 trees on BroadphaseComponent.

### New features

* EntityLookup has had its flags updated to reflect the merge of EntityLookupComponent and BroadphaseComponent, with the new flags reflecting each tree: Dynamic, Static, and Sundries. Dynamic and Static store physics bodies that are collidable and Sundries stores everything else (apart from grids).

### Internal

* EntityLookup and Broadphase have had their data de-duplicated, dropping the AABBs stored on the server by half. This also means MoveEvent updates will be much faster.
* PVS mover updates has had their performance improved slightly.
* Physics LinkedList nodes for contacts will no longer be re-made for every contact and will just be cleared when re-used.
* Sprite / Light dynamictree allocations on the client have been dropped by using static lambdas.
* The physics contact buffer for each FixtureProxy is now pooled.

## 0.56.1.1

### Bugfixes

* Fix PVS sometimes not sending an entity's parents.
* Fix velocity preservation on parenting changes.

## 0.56.1.0

### New features

* Update pt-BR locale with more localizations
* Separated PVS entity budget into an entity creation budget and a pvs-entry budget.

### Bugfixes

* Fix VV type handler removal.
* System errors during component removal should no longer result in undeletable entities.

### Other

* The ordering of component removals and shutdowns during entity deltion has changed (see #3355).
* Improved Box2Serializer
* Removed uses IEnumerables from EntityLookupSystem.
* Optimized client entity spawning by 15%.
* Modified how the rendering tree handles entity movement.
* Improved grid enumeration allocs.
* Fixed a bunch of build warnings (see #3329 and #3289 for details)

## 0.56.0.2

### Bugfixes

* Rename \_lib.ftl to \_engine_lib.ftl to avoid overwriting

## 0.56.0.1

### Bugfixes

* Fix instantiation of data records containing value types

## 0.56.0.0

### Breaking changes

* `CastShadows` moved to `SharedPointLightComponent` from clientside, now networked

### New features

* New type handler helpers added to V^3
* Added pt-BR locale

### Bugfixes

* Fixed audio fallback coords

### Other

* Improved PVS performance by using `for` over `forEach`
* Improved Vec2 inverse allocations

## 0.55.5.0

### New features

* Added a method to pass in physics transforms for getting nearest point.

### Bugfixes

* Prevent singular sprite matrices.
* Fix obsolete warnings in tests.

### Other

* Significantly reduce physics contact allocations.

## 0.55.4.1

### Breaking changes

* Removed `SI`, `SIoC`, `I`, `IoC`, `SE` and `CE` VV command prefixes.
  * `SI`, `SIoC`, `I` and `IoC` are replaced by VV paths under `/ioc/` and `/c/ioc/`.
  * `SE` and `CE` are replaced by VV paths under `/system/` and `/c/system`.

### New features

* Added CVars to control Lidgren's <abbr title="Maximum Transmission Unit">MTU</abbr> parameters:
  * `net.mtu`
  * `net.mtu_expand`
  * `net.mtu_expand_frequency`
  * `net.mtu_expand_fail_attempts`
* Added a whole load of features to ViewVariables.
  * Added VV Paths, which allow you to refer to an object by a path, e.g. `/entity/1234/Transform/WorldPosition`
  * Added VV Domains, which allow you to add "handlers" for the top-most VV Path segment, e.g. `/entity` is a domain and so is `/player`...
  * Added VV Type Handlers, which allow you to add "custom paths" under specific types, even dynamically!
  * Added VV Path networking, which allows you to read/write/invoke paths remotely, both from server to client and from client to server.
  * Added `vvread`, `vvwrite` and `vvinvoke` commands, which allow you to read, write and invoke VV paths.
  * Added autocompletion to all VV commands.
  * Please note that the VV GUI still remains the same. It will be updated to use these new features in the future.

### Other

* Changed Lidgren to be compiled against `net6.0`. This unlocks `Half` read/write methods.
* Lidgren has been updated to [0.2.2](https://github.com/space-wizards/SpaceWizards.Lidgren.Network/blob/v0.2.2/RELEASE-NOTES.md). Not all the changes since 0.1.0 are new here, since this is the first version where we're properly tracking this in release notes.
* Robust.Client now uses our own [NFluidsynth](https://github.com/space-wizards/SpaceWizards.NFluidsynth) [nuget package](https://www.nuget.org/packages/SpaceWizards.NFluidsynth).

### Internal

* Renamed Lidgren's assembly to `SpaceWizards.Lidgren.Network`.
* Rogue `obj/` folders inside Lidgren no longer break the build.
* Renamed NFluidsynth's assembly to `SpaceWizards.NFluidsynth`<|MERGE_RESOLUTION|>--- conflicted
+++ resolved
@@ -35,12 +35,9 @@
 
 ### Breaking changes
 
-<<<<<<< HEAD
+* Robust now uses **.NET 9**.
 * `ISerializationManager` will now log errors if it encounters `Entity<T>` data-fields.
   * To be clear, this has never been supported and is not really a breaking change, but this will likely require manual intervention to prevent tests from failing.
-=======
-* Robust now uses **.NET 9**.
->>>>>>> a2983a5e
 
 ### New features
 
