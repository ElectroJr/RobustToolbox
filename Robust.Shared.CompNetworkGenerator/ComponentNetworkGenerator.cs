--- conflicted
+++ resolved
@@ -327,11 +327,7 @@
                                     cast = $"({castString})";
 
                                     handleStateSetters.Append($@"
-<<<<<<< HEAD
-            EnsureEntityDictionary<{ensureGeneric}>(state.{name}, uid, component.{name})");
-=======
-                    EnsureEntityDictionary<{ensureGeneric}>(state.{name}, uid, component.{name});");
->>>>>>> a2983a5e
+            EnsureEntityDictionary<{ensureGeneric}>(state.{name}, uid, component.{name});");
 
                                     deltaHandleFields.Append($@"
                     EnsureEntityDictionary<{ensureGeneric}>({cast} {fieldHandleValue}, uid, component.{name});");
