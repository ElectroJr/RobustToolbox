--- conflicted
+++ resolved
@@ -35,7 +35,7 @@
 
 ### Breaking changes
 
-<<<<<<< HEAD
+* `ComponentRegistry` no longer implements `ISerializationContext`
 * `ITileDefinitionManager.AssignAlias` and general tile alias functionality has been removed. `TileAliasPrototype` still exist, but are only used during entity deserialization.
 * `IMapManager.AddUninitializedMap` has been removed. Use the map-init options on `CreateMap()` instead.
 * Re-using a MapId will now log a warning. This may cause some integration tests to fail if they are configured to fail
@@ -50,31 +50,20 @@
 
 ### New features
 
+* Console completion options now have a new flags for preventing suggestions from being escaped or quoted.
 * The current map format/version has increased from 6 to 7 and now contains more information to try support serialization of maps with null-space entities and full game saves.
 * `IEntitySystemManager` now provides access to the system `IDependencyCollection`.
 
 ### Bugfixes
 
+* Fixed a state handling bug in replays, which was causing exceptions to be thrown when applying delta states.
 * Fixed entity deserialization for components with a data fields that have a AlwaysPushInheritance Attribute
 
 ### Other
 
+* Reduced amount of `DynamicMethod`s used by serialization system. This should improve performance somewhat.
 * `MapChangedEvent` has been marked as obsolete, and should be replaced with `MapCreatedEvent` and `MapRemovedEvent.
-=======
-* `ComponentRegistry` no longer implements `ISerializationContext`
-
-### New features
-
-* Console completion options now have a new flags for preventing suggestions from being escaped or quoted.
-
-### Bugfixes
-
-* Fixed a state handling bug in replays, which was causing exceptions to be thrown when applying delta states.
-
-### Other
-
-* Reduced amount of `DynamicMethod`s used by serialization system. This should improve performance somewhat.
->>>>>>> 5d84be9c
+
 
 ### Internal
 
