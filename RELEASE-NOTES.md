﻿# Release notes for RobustToolbox.

<!--
NOTE: automatically updated sometimes by version.py.
Don't change the format without looking at the script!
-->

<!--START TEMPLATE
## Master

### Breaking changes

*None yet*

### New features

*None yet*

### Bugfixes

*None yet*

### Other

*None yet*

### Internal

*None yet*


END TEMPLATE-->

## Master

### Breaking changes

<<<<<<< HEAD
* The signature of Toolshed type parsers have changed. Instead of taking in an optional command argument name string, they now take in a `CommandArgument` struct.
* Toolshed commands can no longer contain a '|', as this symbol is now used for explicitly piping the output of one command to another. command pipes. The existing `|` and '|~' commands have been renamed to `bitor` and `bitnotor`.
* Semicolon terminated command blocks in toolshed commands no longer return anything. I.e., `i { i 2 ; }` is no longer a valid command, as the block has no return value.

### New features

* Toolshed commands now support optional and `params T[]` arguments. optional / variable length commands can be terminated using ';' or '|'.

### Bugfixes

* The map-like Toolshed commands now work when a collection is piped in.
* Fixed a bug in toolshed that could cause it to preferentially use the incorrect command implementation.
  * E.g., passing a concrete enumerable type would previously use the command implementation that takes in an unconstrained generic parameter `T` instead of a dedicated `IEnumeerable<T>` implementation.

### Other

* The default auto-completion hint for Toolshed commands have been changed and somewhat standardized. Most type parsers should now have a hint of the form:
  * `<name (Type)>` for mandatory arguments
  * `[name (Type)]` for optional arguments
  * `[name (Type)]...` for variable length arguments (i.e., for `params T[]`)
=======
* `ITileDefinitionManager.AssignAlias` and general tile alias functionality has been removed. `TileAliasPrototype` still exist, but are only used during entity deserialization.
* `IMapManager.AddUninitializedMap` has been removed. Use the map-init options on `CreateMap()` instead.
* Re-using a MapId will now log a warning. This may cause some integration tests to fail if they are configured to fail
  when warnings are logged.
* The minimum supported map format / version has been increased from 2 to 3.
* The server-side `MapLoaderSystem` and associated classes & structs has been moved to `Robust.Shared`, and has been significantly modified.
  * The`TryLoad` and `Save` methods have been replaced with grid, map, generic entity variants. I.e, `SaveGrid`, `SaveMap`, and `SaveEntities`.
  * Most of the serialization logic and methods have been moved out of `MapLoaderSystem` and into new `EntitySerializer`
    and `EntityDeserializer` classes, which also replace the old `MapSerializationContext`.
  * The `MapLoadOptions` class has been split into `MapLoadOptions`, `SerializationOptions`, and `DeserializationOptions`
    structs.
* The interaction between PVS overrides and visibility masks / layers have changed:
  * Any forced entities (i.e., `PvsOverrideSystem.AddForceSend()`) now ignore visibility masks.
  * Any global & session overrides (`PvsOverrideSystem.AddGlobalOverride()` & `PvsOverrideSystem.AddSessionOverride()`) now respect visibility masks.
  * Entities added via the `ExpandPvsEvent` respect visibility masks.
  * The mask used for any global/session overrides can be modified via `ExpandPvsEvent.Mask`.

### New features

* The current map format/version has increased from 6 to 7 and now contains more information to try support serialization of maps with null-space entities and full game saves.
* `IEntitySystemManager` now provides access to the system `IDependencyCollection`.

### Bugfixes

* Fixed entity deserialization for components with a data fields that have a AlwaysPushInheritance Attribute
* Audio entities attached to invisible / masked entities should no longer be able to temporarily make those entities visible to all players.

### Other

* `MapChangedEvent` has been marked as obsolete, and should be replaced with `MapCreatedEvent` and `MapRemovedEvent.
>>>>>>> faef44da

### Internal

*None yet*


## 246.0.0

### Breaking changes

* The fixes to renderer state may have inadvertantly broken some rendering code that relied upon the old behavior.
* TileRenderFlag has been removed and now it's just a byte flag on the tile for content usage.

### New features

* Add BeforeLighting overlay draw space for overlays that need to draw directly to lighting and want to do it immediately beforehand.
* Change BlurLights to BlurRenderTarget and make it public for content usage.
* Add ContentFlag to tiles for content-flag usage.
* Add a basic mix shader for doing canvas blends.
* Add GetClearColorEvent for content to override the clear color behavior.

### Bugfixes

* Fix pushing renderer state not restoring stencil status, blend status, queued shader instance scissor state.


## 245.1.0

### New features

* Add more info to the AnchorEntity debug message.
* Make ParseObject public where it will parse a supplied Type and string into the specified object.

### Bugfixes

* Fix EntityPrototypeView not always updating the entity correctly.
* Tweak BUI shutdown to potentially avoid skipping closing.

### Other

* Increase Audio entity despawn buffer to avoid clipping.


## 245.0.0

### Breaking changes

* `BoundUserInterface.Open()` now has the `MustCallBase` attribute

### Bugfixes

* Fixed an error in `MappingDataNode.TryAddCopy()`, which was causing yaml inheritance/deserialization bugs.


## 244.0.0

### Breaking changes

* Increase physics speedcap default from 35m/s to 400m/s in-line with box2d v3.

### New features

* Add EntityManager overloads for ComponentRegistration that's faster than the generic methods.
* Add CreateWindowCenteredRight for BUIs.

### Bugfixes

* Avoid calling UpdateState before opening a BUI.


## 243.0.1

### Bugfixes

* Fixed `BaseWindow` sometimes not properly updating the mouse cursor shape.
* Revert `BaseWindow` OnClose ordering due to prior reliance upon the ordering.


## 243.0.0

### Breaking changes

* RemoveChild is called after OnClose for BaseWindow.

### New features

* BUIs now have their positions saved when closed and re-used when opened when using the `CreateWindow<T>` helper or via manually registering it via RegisterControl.

### Other

* Ensure grid fixtures get updated in client state handling even if exceptions occur.


## 242.0.1

### Bugfixes

* Fixed prototype reloading/hotloading not properly handling data-fields with the `AlwaysPushInheritanceAttribute`
* Fix the pooled polygons using incorrect vertices for EntityLookup and MapManager.

### Internal

* Avoid normalizing angles constructed from vectors.


## 242.0.0

### Breaking changes

* The order in which the client initialises networked entities has changed. It will now always apply component states, initialise, and start an entity's parent before processing any children. This might break anything that was relying on the old behaviour where all component states were applied before any entities were initialised & started.
* `IClydeViewport` overlay rendering methods now take in an `IRenderHandle` instead of a world/screen handle.
* The `OverlayDrawArgs` struct now has an internal constructor.

### New features

* Controls can now be manually restyled via `Control.InvalidateStyleSheet()` and `Control.DoStyleUpdate()`
* Added `IUserInterfaceManager.RenderControl()` for manually drawing controls.
* `OverlayDrawArgs` struct now has an `IRenderHandle` field such that overlays can use the new `RenderControl()` methods.
* TileSpawnWindow will now take focus when opened.

### Bugfixes

* Fixed a client-side bug where `TransformComponent.GridUid` does not get set properly when an existing entity is attached to a new entity outside of the player's PVS range.
* EntityPrototypeView will only create entities when it's on the UI tree and not when the prototype is set.
* Make CollisionWake not log errors if it can't resolve.

### Other

* Replace IPhysShape API with generics on IMapManager and EntityLookupSystem.

### Internal

* Significantly reduce allocations for Box2 / Box2Rotated queries.


## 241.0.0

### Breaking changes

* Remove DeferredClose from BUIs.

### New features

* Added `EntityManager.DirtyFields()`, which allows components with delta states to simultaneously mark several fields as dirty at the same time.
* Add `CloserUserUIs<T>` to close keys of a specific key.

### Bugfixes

* Fixed `RaisePredictiveEvent()` not properly re-raising events during prediction for event handlers that did not take an `EntitySessionEventArgs` argument.
* BUI openings are now deferred to avoid having slight desync between deferred closes and opens occurring in the same tick.


## 240.1.2


## 240.1.1

### Bugfixes

* Fixed one of the `IOverlayManager.RemoveOverlay` overrides not fully removing the overlay.


## 240.1.0

### New features

* Added an `AsNullable` extension method for converting an `Entity<T>` into an `Entity<T?>`

### Bugfixes

* Fixed an exception in `PhysicsSystem.DestroyContacts()` that could result in entities getting stuck with broken physics.

### Other

* `GamePrototypeLoadManager` will now send all uploaded prototypes to connecting players in a single `GamePrototypeLoadMessage`, as opposed to one message per upload.


## 240.0.1

### Bugfixes

* Fixed `SharedBroadphaseSystem.GetBroadphases()` not returning the map itself, which was causing physics to not work properly off-grid.


## 240.0.0

### Breaking changes

* `ComponentRegistry` no longer implements `ISerializationContext`
* Tickrate values are now `ushort`, allowing them to go up to 65535.

### New features

* Console completion options now have new flags for preventing suggestions from being escaped or quoted.
* Added `ILocalizationManager.HasCulture()`.
* Static `EntProtoId<T>` fields are now validated to exist.

### Bugfixes

* Fixed a state handling bug in replays, which was causing exceptions to be thrown when applying delta states.

### Other

* Reduced amount of `DynamicMethod`s used by serialization system. This should improve performance somewhat.

### Internal

* Avoided sorting overlays every render frame.
* Various clean up to grid fixture code/adding asserts.

## 239.0.1

### Bugfixes

* Fix logging of received packets with `net.packet` logging level.
* Downgrade `VorbisPizza` to fix audio playback for systems without AVX2 support.

### Other

* Improved performance of some Roslyn analyzers and source generators, which should significantly improve compile times and IDE performance.


## 239.0.0

### Breaking changes

* Robust now uses **.NET 9**.
* `ISerializationManager` will now log errors if it encounters `Entity<T>` data-fields.
  * To be clear, this has never been supported and is not really a breaking change, but this will likely require manual intervention to prevent tests from failing.
* `IClyde.TextInputSetRect`, `TextInputStart` and `TextInputStop` have been moved to be on `IClydeWindow`.
* Updated various NuGet dependencies and removed some other ones, of note:
  * `FastAccessors`, which is a transitive dep we never used, is now gone. It might have snuck into some `using` statement thanks to your IDE, and those will now fail to compile. Remove them.
  * NUnit `Is.EqualTo(default)` seems to have ambiguous overload resolution in some cases now, this can be fixed by using an explicit `default(type)` syntax.
  * This also fixed various false-positive warnings reported by NuGet.

### New features

* Added `MockInterfaces.MakeConfigurationManager` for creating functional configuration managers for unit test mocking.
* Added `ISawmill.IsLogLevelEnabled()` to avoid doing expensive verbose logging operations when not necessary.
* ``string[] Split(System.ReadOnlySpan`1<char>)`` is now available in sandbox.

### Bugfixes

* Fixed auto-generated component delta-states not raising `AfterAutoHandleStateEvent`
* Fixed auto-generated component delta-states improperly implementing `IComponentDeltaState` methods. May have caused bugs in replays.
* Fixed `Robust.Client.WebView` on the launcher via a new release.
* Fixed an exception that could occur when saving a map that had tiles migrated by alias.

### Other

* The `loglevel` command now properly shows the "`null`" log level that resets the level to inheriting from parent. This was already supported by it, but the completions didn't list it.

### Internal

* Experimental SDL2 windowing backend has been replaced with SDL3. SDL3 backend is also more feature-complete, though it is still not in use.
* Updated CEF used by Robust.Client.WebView to 131.3.5.

## 238.0.1

### Bugfixes

* Fixed source generation for auto-networked EntityUid Dictionaries missing a semicolon
* Fixed PlacementManager using the wrong coordinates when deleting entities in an area.


## 238.0.0

### Breaking changes

* Some toolshed command syntax/parsing has changed slightly, and several toolshed related classes and interfaces have changed significantly, including ToolshedManager, type parsers, invocation contexts, and parser contexts. For more detail see the the description of PR #5455


## 237.4.0

### New features

* Implement automatic field-level delta states via AutoGenerateComponentState via opt-in.

### Bugfixes

* Remove redundant TransformComponentState bool.


## 237.3.0

### New features

* Added stack-like functions to `ValueList<T>` and added an `AddRange(ReadOnlySpan<T>)` overload.
* Added new `AssetPassFilterDrop`.
* Added a new RayCastSystem with the latest Box2D raycast + shapecasts implemented.

### Bugfixes

* Fixed `IPrototypeManager.TryGetKindFrom()` not working for prototypes with automatically inferred kind names.

### Other

* Sandbox error reference locator now works with generic method calls.


## 237.2.0

### Breaking changes

* `SharedEyeSystem..SetTarget()` will now also automatically remove the old target from the session's ViewSubscriptions

### New features

* `ImmutableArray<T>` can now be serialized by `RobustSerializer`.
* `RequiresLocationAttribute`, used by `ref readonly`, is now allowed by the sandbox.
* Added `DAT-OBJ()` localization function, for the dative case in certain languages.
* Client builds for FreeBSD are now made.
* Added `FormattedMessage.TrimEnd()`.
* Added Toolshed `with` for `ProtoId<T>`.

### Bugfixes

* Fix `UniqueIndex<,>.RemoveRange()` and`UniqueIndexHkm<,>.RemoveRange()` clearing the whole set instead of just removing the specified values.
* Avoid server crashes on some weird console setups (notably Pterodactyl).
* Avoid unhandled exceptions during server shutdown getting swallowed due logging into a disposed logger.
* Fix sandbox definitions for `Regex` functions returning `MatchCollection`.
* Fix minor layout bugs with `SplitContainer` and `BoxContainer`.

### Other

* Changed how multi-window rendering presents to the screen with a new CVar `display.thread_unlock_before_swap`. This is an experiment to see if it solves some synchronization issues.
* View Variables no longer clears the window on refresh while waiting on response from server.
* `SpinBox` buttons now have a `+` prefix for the positive ones.
* Improve Toolshed type intersection mechanism

### Internal

* Warning cleanup.

## 237.1.0

### New features

* csi's auto import-system can now handle generic types.
* csi's reflection helpers (like `fld()`) handle private members up the inheritance chain.

### Bugfixes

* Fix `UniqueIndexHkm<,>` and, by extension, entity data storage memory leaking.
* Fix bugs related to UIScale on `OSWindow`s.


## 237.0.0

### Breaking changes

* `IClydeWindow.Size` is now settable, allowing window sizes to be changed after creation.

### New features

* The game server's `/update` endpoint now supports passing more information on why an update is available.
  * This information is accessible via `IWatchdogApi.RestartRequested`.
  * Information can be specified by passing a JSON object with a `Reason` code and `Message` field.
* Added an "Erase" button to the tile spawn menu.
* Added `OSWindow.Create()`, which allows OS windows to be created & initialised without immediately opening/showing them.

### Other

* Made `WatchdogApi` and some members of `IWatchdogApi` private. These symbols should never have been accessed by content.


## 236.1.0

### New features

* `RequiredMemberAttribute` and `SetsRequiredMembersAttribute` have been added to the sandbox whitelist. I.e., you can now use the `required` keyword in client/shared code.
* Added `SwitchExpressionException` to sandbox. This type gets used if you have a `switch` expression with no default case.
* Added `LineEdit.SelectAllOnFocus`.
* `GameTitle`, `WindowIconSet` and `SplashLogo` are exposed in `IGameController`. These will return said information set in game options or whatever is set in `manifest.yml`.
* `BoundUserInterface` inheritors now have access to `PlayerManager`.
* Added `MuteSounds` bool to `BaseButton`.
* The engine has a new future-proof HWID system.
  * The auth server now manages HWIDs. This avoids HWID impersonation attacks.
  * The auth server can return multiple HWIDs. They are accessible in `NetUserData.ModernHWIds`.
  * The auth server also returns a trust score factor, accessible as `NetUserData.Trust`.
  * HWID can be disabled client side (`ROBUST_AUTH_ALLOW_HWID` env var) or server side (`net.hwid` cvar).
  * The old HWID system is still in place. It is intended that content switches to placing new bans against the new HWIDs.
  * Old HWIDs no longer work if the connection is not authenticated.
* `launchauth` command now recognizes `SS14_LAUNCHER_APPDATA_NAME`.
* Added new overload to `EntityLookupSystem.GetEntitiesIntersecting`.
* Added `Control.RemoveChild(int childIndex)`.
* `build.entities_category_filter` allows filtering the entity spawn panel to a specific category.

### Bugfixes

* Fixed `SpriteView` offset calculations when scaled.

### Other

* Sprite flicks are applied immediately when started.
* More warning fixes.
* If the server gets shut down before finishing startup, the reason is now logged properly.


## 236.0.0

### Breaking changes

* Revert IsTouching only being set to true if the contact were laready touching in clientside physics prediction.
* Don't touch IsTouching if both bodies are asleep for clientside physics contacts. This change and the one above should fix a lot of clientside contact issues, particularly around repeated incorrect clientside contact events.

### New features

* Added an analyzer to detect duplicate Dependency fields.

### Bugfixes

* Auto-networked dictionaries now use `TryAdd()` to avoid duplicate key errors when a dictionary contains multiple unknown networked entities.
* Fixed `ICommonSession.Ping` always returning zero instead of the ping. Note that this will still return zero for client-side code when trying to get the ping of other players.
* Hot reload XAML files on rename to fix them potentially not being reloaded with Visual Studio.
* Fix TabContainer click detection for non-1.0 UI scales.

### Other

* Obsolete some static localization methods.
* Tried to improve PVS tolerance to exceptions occurring.


## 235.0.0

### Breaking changes

* Several different `AudioSystem` methods were incorrectly given a `[return: NotNullIfNotNull]` attribute. Content code that uses these methods needs to be updated to perform null checks.
* noSpawn is no longer obsolete and is now removed in lieu of the EntityCategory HideSpawnMenu.

### Bugfixes

* physics.maxlinvelocity is now a replicated cvar.
* Fix DistanceJoint debug drawing in physics not using the local anchors.
* Fixed filtered AudioSystem methods playing a sound for all players when given an empty filter.
* Fixed equality checks for `MarkupNode` not properly handling attributes.
* Fixed `MarkupNode` not having a `GetHashCode()` implementation.
* Fixed a PVS error that could occur when trying to delete the first entity that gets created in a round.
* Fixed the "to" and "take" toolshed commands not working as intended.
* Rich text controls within an `OutputPanel` control will now become invisible when they are out of view.

### Other

* Improve precision for Quaternion2D constructor from angles.


## 234.1.0

### New features

* SharedAudioSystem now has PlayLocal which only runs audio locally on the client.

### Bugfixes

* Fix AudioParams not being passed through on PlayGlobal methods.


## 234.0.0

### Breaking changes

* Remove a lot of obsoleted code that has been obsoleted for a while.

### New features

* Add another GetLocalEntitiesIntersecting override.

### Other

* Mark large replays as requiring Server GC.
* Obsolete some IResourceCache proxies.


## 233.1.0

### New features

* Add GetGridEntities and another GetEntitiesIntersecting overload to EntityLookupSystem.
* `MarkupNode` is now `IEquatable<MarkupNode>`. It already supported equality checks, now it implements the interface.
* Added `Entity<T>` overloads to the following `SharedMapSystem` methods: `GetTileRef`, `GetAnchoredEntities`, `TileIndicesFor`.
* Added `EntityUid`-only overloads to the following `SharedTransformSystem` methods: `AnchorEntity`, `Unanchor`.

### Bugfixes

* Fixed equality checks for `MarkupNode` not properly handling attributes.
* Fixed toolshed commands failing to generate error messages when working with array types
* Fixed `MarkupNode` not having a `GetHashCode()` implementation.

### Other

* If `EntityManager.FlushEntities()` fails to delete all entities, it will now attempt to do so a second time before throwing an exception.


## 233.0.2

### Bugfixes

* Fix exceptions in client game state handling for grids. Now they will rely upon the networked fixture data and not try to rebuild in the grid state handler.


## 233.0.1

### Bugfixes

* Fix IsHardCollidable component to EntityUid references.


## 233.0.0

### Breaking changes

* Made EntityRenamed a broadcast event & added additional args.
* Made test runs parallelizable.
* Added a debug assert that other threads aren't touching entities.

### Bugfixes

* Fix some entitylookup method transformations and add more tests.
* Fix mousehover not updating if new controls showed up under the mouse.

### Internal

* `ClientGameStateManager` now only initialises or starts entities after their parents have already been initialized. There are also some new debug asserts to try ensure that this rule isn't broken elsewhere.
* Engine version script now supports dashes.


## 232.0.0

### Breaking changes

* Obsolete method `AppearanceComponent.TryGetData` is now access-restricted to `SharedAppearanceSystem`; use `SharedAppearanceSystem.TryGetData` instead.

### New features

* Added `SharedAppearanceSystem.AppendData`, which appends non-existing `AppearanceData` from one `AppearanceComponent` to another.
* Added `AppearanceComponent.AppearanceDataInit`, which can be used to set initial `AppearanceData` entries in .yaml.

### Bugfixes

* Fix BUI interfaces not deep-copying in state handling.
* Add Robust.Xaml.csproj to the solution to fix some XAML issues.

### Other

* Serialization will now add type tags (`!type:<T>`) for necessary `NodeData` when writing (currently only for `object` nodes).

### Internal

* Added `ObjectSerializer`, which handles serialization of the generic `object` type.


## 231.1.1

### Bugfixes

* Fixed a bug where the client might not add entities to the broadphase/lookup components.
* Fixed  various toolshed commands not working, including `sort`, `sortdown` `join` (for strings), and `emplace`

### Other

* Toolshed command blocks now stop executing if previous errors were not handled / cleared.


## 231.1.0

### New features

* Network `InterfaceData` on `UserInterfaceComponent`.
* Added `System.Decimal` to sandbox.
* Added XAML hot reloading.
* Added API for content to write custom files into replay through `IReplayFileWriter`.

### Other

* Optimized `EntityLookup` and other physics systems.

### Internal

* Added more tests related to physics.


## 231.0.1

### Other

* Add better logging to failed PVS sends.


## 231.0.0

### Breaking changes

* ViewSubscriber has been moved to shared; it doesn't actually do anything on the client but makes shared code easier.

### New features

* ContactEnumreator exists to iterate the contacts of a particular entity.
* Add FixturesChangeComponent as a generic way to add and remove fixtures easily.
* PointLightComponent enabling / disabling now has an attempt event if you wish to block it on content side.
* There's an OpenScreenAt overload for screen-relative coordinates.
* SpriteSystem has methods to get an entity's position in sprite terms.
* EntityManager and ComponentFactory now have additional methods that interact with ComponentRegistry and ComponentRegistryEntry.

### Bugfixes

* Fix PrototypeFlags Add not actually working.
* Fix BUIs going BRRT opening and closing repeatedly upon prediction. The closing now gets deferred to the update loop if it's still closed at the end of prediction.


## 230.2.0

### New features

* Add ProcessNow for IRobustJob as a convenience method where you may not want to run a job in the background sometimes.
* Add Vector2i helpers to all 8 neighbouring directions.

### Other

* Remove IThreadPoolWorkItem interface from IRobustJob.


## 230.1.0

### New features

* You can now pass `bool[]` parameters to shaders.
* Added `toolshed.nearby_entities_limit` CVar.
* Fix `RichTextLabel.Text` to clear and reset the message properly in all cases.
* `scene` command has tab completion now.
* `devwindow` UI inspector property catches exceptions for read properties.
* `SplitContainer.Flip()`

### Bugfixes

* Fix tile enlargement not being applied for some EntityLookup queries.
* `LocalizedEntityCommands` are now not initialized inside `RobustUnitTest`, fixing guaranteed test failures.
* Fixed issues with broadphase init breaking replays frequently.
* Fix uploaded prototypes and resources for clients connecting to a server.

### Other

* Improved error reporting for DataField analyzer.


## 230.0.1


## 230.0.0

### New features

* Added `InterpolatedStringHandlerArgumentAttribute` to the sandbox whitelist.
* `IUserInterfaceManager.Popup()` popups now have a copy to clipboard button.

### Bugfixes

* Security fixes
* Fix exception in `TimedDespawnComponent` spawning another `TimedDespawnComponent`.
* Fixed pool memory leak in physics `SolveIsland`.


## 229.1.2

### Bugfixes

* Fixed a bug where the client might not add entities to the broadphase/lookup components.


## 229.1.1

### Bugfixes

* Fix some teleportation commands not working in singleplayer or replays

### Other

* Audio entity names now include the filepath of the audio being played if relevant for debugging.


## 229.1.0

### Bugfixes

* Fix multithreading bug in ParallelTracker that caused the game to crash randomly.
* Fixed IPv6-only hosts not working properly with built-in HTTP clients.

### Other

* Added obsoletion warning for `Control.Dispose()`. New code should not rely on it.
* Reduced the default tickrate to 30 ticks.
* Encryption of network messages is now done concurrently to avoid spending main thread time. In profiles, this added up to ~8% of main thread time on RMC-14.


## 229.0.0

### Breaking changes

* Fixes large entities causing entity spawn menu to break.
* Made PhysicsHull an internal ref struct for some PolygonShape speedup.

### New features

* Audio ticks-per-second is now capped at 30 by default and controlled via `audio.tick_rate` cvar.
* Add CreateWindow and CreateDisposableControl helpers for BUIs.
* Add OnProtoReload virtual method to BUIs that gets called on prototype reloads.
* Add RemoveData to AppearanceSystem data.


## 228.0.0

### Breaking changes

* The `Color` struct's equality methods now check for exact equality. Use `MathHelper.CloseToPercent(Color, Color)` for the previous functionality.
* Added a toolshed.nearby_limit cvar to limit the maximum range of the nearby command. Defaults to 200.

### New features

* Added command usage with types to Toolshed command help.
* Add Text property to RichTextLabel.
* Whitelist System.Net.IPEndPoint.
* Add event for mass & angular inertia changes.
* Add SpriteSystem.IsVisible for layers.
* Add TryQueueDeleteEntity that checks if the entity is already deleted / queuedeleted first.

### Bugfixes

* Clients connecting to a server now always load prototype uploads after resource uploads, fixing ordering bugs that could cause various errors.


## 227.0.0

### Breaking changes

* Add a `loop` arg to SpriteSystem.GetFrame in case you don't want to get a looping animation.
* Remove obsolete VisibileSystem methods.

### New features

* Added `LocalizedEntityCommands`, which are console commands that have the ability to take entity system dependencies.
* Added `BeginRegistrationRegion` to `IConsoleHost` to allow efficient bulk-registration of console commands.
* Added `IConsoleHost.RegisterCommand` overload that takes an `IConsoleCommand`.
* Added a `Finished` boolean to `AnimationCompletedEvent` which allows distinguishing if an animation was removed prematurely or completed naturally.
* Add GetLocalTilesIntersecting for MapSystem.
* Add an analyzer for methods that should call the base implementation and use it for EntitySystems.

### Bugfixes

* Fix loading replays if string package is compressed inside a zip.

### Other

* Tab completions containing spaces are now properly quoted, so the command will actually work properly once entered.
* Mark EntityCoordinates.Offset as Pure so it shows as warnings if the variable is unused.
* Networked events will always be processed in order even if late.


## 226.3.0

### New features

* `System.Collections.IList` and `System.Collections.ICollection` are now sandbox safe, this fixes some collection expression cases.
* The sandboxing system will now report the methods responsible for references to illegal items.


## 226.2.0

### New features

* `Control.VisibilityChanged()` virtual function.
* Add some System.Random methods for NextFloat and NextPolarVector2.

### Bugfixes

* Fixes ContainerSystem failing client-side debug asserts when an entity gets unanchored & inserted into a container on the same tick.
* Remove potential race condition on server startup from invoking ThreadPool.SetMinThreads.

### Other

* Increase default value of res.rsi_atlas_size.
* Fix internal networking logic.
* Updates of `OutputPanel` contents caused by change in UI scale are now deferred until visible. Especially important to avoid updates from debug console.
* Debug console is now limited to only keep `con.max_entries` entries.
* Non-existent resources are cached by `IResourceCache.TryGetResource`. This avoids the game constantly trying to re-load non-existent resources in common patterns such as UI theme texture fallbacks.
* Default IPv4 MTU has been lowered to 700.
* Update Robust.LoaderApi.

### Internal

* Split out PVS serialization from compression and sending game states.
* Turn broadphase contacts into an IParallelRobustJob and remove unnecessary GetMapEntityIds for every contact.


## 226.1.0

### New features

* Add some GetLocalEntitiesIntersecting methods for `Entity<T>`.

### Other

* Fix internal networking logic


## 226.0.0

### Breaking changes

* `IEventBus.RaiseComponentEvent` now requires an EntityUid argument.
* The `AddedComponentEventArgs` and `RemovedComponentEventArgs` constructors are now internal

### New features

* Allow RequestScreenTexture to be set in overlays.

### Bugfixes

* Fix AnimationCompletedEvent not always going out.


## 225.0.0

### Breaking changes

* `NetEntity.Parse` and `TryParse` will now fail to parse empty strings.
* Try to prevent EventBus looping. This also caps the amount of directed component subscriptions for a particular component to 256.

### New features

* `IPrototypeManager.TryIndex` will now default to logging errors if passed an invalid prototype id struct (i,e., `EntProtoId` or `ProtoId<T>`). There is a new optional bool argument to disable logging errors.
* `Eye` now allows its `Position` to be set directly. Please only do this with the `FixedEye` child type constructed manually.
* Engine now respects the hub's `can_skip_build` parameter on info query, fixing an issue where the first hub advertisement fails due to ACZ taking too long.
* Add GetSession & TryGetSession to ActorSystem.
* Raise an event when an entity's name is changed.

### Bugfixes

* The `ent` toolshed command now takes `NetEntity` values, fixing parsing in practical uses.
* Fix ComponentFactory test mocks.
* Fix LookupFlags missing from a couple of EntityLookupSystem methods.

### Other

* Improved engine's Happy Eyeballs implementation, should result in more usage of IPv6 for HTTP APIs when available.
* Remove CompIdx locks to improve performance inside Pvs at higher player counts.
* Avoid a read lock in GetEntityQuery to also improve performance.
* Mark `EntityManager.System<T>` as Pure.


## 224.1.1

### Bugfixes

* Fixed UserInterfaceSystem sometimes throwing a key-not-found exception when trying to close UIs.


## 224.1.0

### New features

* `ServerIntegrationInstance` has new methods for adding dummy player sessions for tests that require multiple players.
* Linguini has been updated to v0.8.1. Errors will now be logged when a duplicate localization key is found.
* Added `UserInterfaceSystem.SetUi()` for modifying the `InterfaceData` associated with some BUI.
* Added the `EntityPrototypeView` control for spawning & rendering an entity prototype.

### Bugfixes

* Fix `UserInterfaceSystem` spamming client side errors when entities with UIs open are deleted while outside of PVS range.
* Fix Toolshed's EnumTypeParse not working enum values with upercase characters.
* Fixed `incmd` command not working due to an invalid cast.

### Other

* There have been various performance improvements to replay loading & playback.

### Internal

* Added `DummySession` and `DummyChannel` classes for use in integration tests and benchmarks to fool the server into thinking that there are multiple players connected.
* Added `ICommonSessionInternal` and updated `CommonSession` so that the internal setters now go through that interface.

## 224.0.1

### Bugfixes

* Fixes PVS throwing exceptions when invalid entities are passed to `ExpandPvsEvent`. Now it just logs an error.
* Fixes BUIs not properly closing, resulting in invalid entities in `UserInterfaceUserComponent.OpenInterfaces`
* Fixes an unknown/invalid prototype exception sometimes being thrown when running ``IPrototypeManager.ResolveResults()`


## 224.0.0

### Breaking changes

* `Matrix3` has been replaced with `System.Numerics.Matrix3x2`. Various Matrix related methods have been turned into extension methods in the `Matrix3Helpers` class.
* Engine `EntityCategory` prototype IDs have been changed to use CamelCase. I.e., `hideSpawnMenu` -> `HideSpawnMenu`
* Prototypes can now be implicitly cast `ProtoId<T>` or `EntProtoId` ID structs. The new implicit cast might cause previous function calls to be ambiguous.

### New features

* `Array.Clear(Array)` is now available in the sandbox.
* BUIs now use `ExpandPvsEvent`. I.e., if a player has a UI open, then the entity associated with that UI will always get sent to the player by the PVS system.
* Added `cvar_subs` command for listing all subscribers to cvar changes
* Entity categories have been reworked
  * Each category now has a `HideSpawnMenu` field. The old `HideSpawnMenu` category is now just a normal category with that field set to true.
  * Reworked category inheritance. Inheritance can now be disabled per category using a `Inheritable` field.
  * Entity prototypes can now be automatically added to categories based on the components that they have, either by specifying components when defining the category in yml, or by adding the EntityCategoryAttribute to the component class.

### Bugfixes

* Fixed client-side BUI error log spam if an unknown entity has a UI open.
* Fixed placement manager spawning entities with incorrect rotations.

### Other

* Added a try-catch block to BUI constructors, to avoid clients getting stuck in error loops while applying states.
* Attempting to play sounds on terminating entities no longer logs an error.


## 223.3.0

### New features

* Better exception logging for IRobustJob.
* Add SetGridAudio helper for SharedAudioSystem.

### Bugfixes

* Fix placement manager not setting entity rotation correctly.
* Fix grid-based audio not playing correctly.


## 223.2.0

### New features

* Added several new `FormattedMessage` methods for better exception tolerance when parsing markup. Several existing methods have been marked as obsolete, with new renamed methods taking their place.


## 223.1.2

### Bugfixes

* `MapGridComponent.LastTileModifiedTick` is now actually networked to clients.


## 223.1.1

### Bugfixes

* Fixed an exception caused by enum cvars using integer type values instead of enum values


## 223.1.0

### Other

* Various `ContainerSystem` methods have been obsoleted in favour of overrides that take in an `Entity` struct instead of `EntityUid`
* Various `EntityCoordinates` methods have been obsoleted with replacements added  to `SharedTransformSystem`


## 223.0.0

### Breaking changes

* The `ComponentState` class is now abstract. Networked components that don't have state information now just return a null state.
* The way that delta component states work has changed. It now expects there to be two different state classes, only one of which should implement `IComponentDeltaState<TFullState>`

### New features

* A new `replay.checkpoint_min_interval` cvar has been added. It can be used to limit the frequency at which checkpoints are generated when loading a replay.
* Added `IConfigurationManager.OnCVarValueChanged`. This is a c# event that gets invoked whenever any cvar value changes.

### Bugfixes

* `IEyeManager.GetWorldViewbounds()` and `IEyeManager.GetWorldViewbounds()` should now return the correct bounds if the main viewport does not take up the whole screen.

### Other

* The default values of various replay related cvars have been changed to try and reduce memory usage.


## 222.4.0

### New features

* Added the following types from `System.Numerics` to the sandbox: `Complex`, `Matrix3x2`, `Matrix4x4`, `Plane`, `Quaternion`, `Vector3`, `Vector4`.


## 222.3.0

### New features

* `ITileDefinition.EditorHidden` allows hiding a tile from the tile spawn panel.
* Ordered event subscriptions now take child types into account, so ordering based on a shared type will work.

### Bugfixes

* Cross-map BUI range checks now work.
* Paused entities update on prototype reload.

### Other

* Fixed build compatibility with .NET 8.0.300 SDK, due to changes in how Central Package Management behaves.
* Physics component has delta states to reduce network usage.


## 222.2.0

### New features

* Added `EntityQuery.Comp()` (abbreviation of `GetComponent()`)

### Bugfixes

* Fix `SerializationManager.TryGetVariableType` checking the wrong property.
* Fixed GrammarSystem mispredicting a character's gender

### Other

* User interface system now performs range checks in parallel


## 222.1.1

### Bugfixes

* Fixed never setting BoundUserInterface.State.

### Other

* Add truncate for filesaving.
* Add method for getting the type of a data field by name from ISerializationManager.


## 222.1.0

### New features

* Added `BoundKeyEventArgs.IsRepeat`.
* Added `net.lidgren_log_warning` and `net.lidgren_log_error` CVars.

### Bugfixes

* Fix assert trip when holding repeatable keybinds.

### Other

* Updated Lidgren to v0.3.1. This should provide performance improvements if warning/error logs are disabled.


## 222.0.0

### Breaking changes

* Mark IComponentFactory argument in EntityPrototype as mandatory.

### New features

* Add `EntProtoId<T>` to check for components on the attached entity as well.

### Bugfixes

* Fix PVS iterating duplicate chunks for multiple viewsubscriptions.

### Other

* Defer clientside BUI opens if it's the first state that comes in.


## 221.2.0

### New features

* Add SetMapAudio helper to SharedAudioSystem to setup map-wide audio entities.
* Add SetWorldRotNoLerp method to SharedTransformSystem to avoid client lerping.

### Bugfixes

* `SpriteComponent.CopyFrom` now copies `CopyToShaderParameters` configuration.


## 221.1.0


## 221.0.0

### Breaking changes

* `EntParentChangedMessage.OldMapId` is now an `EntityUid` instead of `MapId`
* `TransformSystem.DetachParentToNull()` is being renamed to `DetachEntity`
* The order in which `MoveEvent` handlers are invoked has been changed to prioritise engine subscriptions

### New features

* Added `UpdateHovered()` and `SetHovered()` to `IUserInterfaceManager`, for updating or modifying the currently hovered control.
* Add SwapPositions to TransformSystem to swap two entity's transforms.

### Bugfixes

* Improve client gamestate exception tolerance.

### Other

* If the currently hovered control is disposed, `UserInterfaceManager` will now look for a new control, rather than just setting the hovered control to null.

### Internal

* Use more `EntityQuery<T>` internally in EntityManager and PhysicsSystem.


## 220.2.0

### New features

* RSIs can now specify load parameters, mimicking the ones from `.png.yml`. Currently only disabling sRGB is supported.
* Added a second UV channel to Clyde's vertex format. On regular batched sprite draws, this goes 0 -> 1 across the sprite quad.
* Added a new `CopyToShaderParameters` system for `SpriteComponent` layers.


## 220.1.0

### Bugfixes

* Fix client-side replay exceptions due to dropped states when recording.

### Other

* Remove IP + HWId from ViewVariables.
* Close BUIs upon disconnect.


## 220.0.0

### Breaking changes

* Refactor UserInterfaceSystem.
  - The API has been significantly cleaned up and standardised, most noticeably callers don't need to worry about TryGetUi and can rely on either HasUi, SetUiState, CloseUi, or OpenUi to handle their code as appropriate.
  - Interface data is now stored via key rather than as a flat list which is a breaking change for YAML.
  - BoundUserInterfaces can now be completely handled via Shared code. Existing Server-side callers will behave similarly to before.
  - BoundUserInterfaces now properly close in many more situations, additionally they are now attached to the entity so reconnecting can re-open them and they can be serialized properly.


## 219.2.0

### New features

* Add SetMapCoordinates to TransformSystem.
* Improve YAML Linter and validation of static fields.

### Bugfixes

* Fix DebugCoordsPanel freezing when hovering a control.

### Other

* Optimise physics networking to not dirty every tick of movement.


## 219.1.3

### Bugfixes

* Fix map-loader not pausing pre-init maps when not actively overwriting an existing map.


## 219.1.2

### Bugfixes

* Fix map-loader not map-initialising grids when loading into a post-init map.


## 219.1.1

### Bugfixes

* Fix map-loader not map-initialising maps when overwriting a post-init map.


## 219.1.0

### New features

* Added a new optional arguments to various entity spawning methods, including a new argument to set the entity's rotation.

### Bugfixes

* Fixes map initialisation not always initialising all entities on a map.

### Other

* The default value of the `auth.mode` cvar has changed


## 219.0.0

### Breaking changes

* Move most IMapManager functionality to SharedMapSystem.


## 218.2.0

### New features

* Control layout properties such as `Margin` can now be set via style sheets.
* Expose worldposition in SpriteComponent.Render
* Network audio entity Play/Pause/Stop states and playback position.
* Add `Disabled` functionality to `Slider` control.


## 218.1.0

### New features

* Add IEquatable.Equals to the sandbox.
* Enable roslyn extensions tests in CI.
* Add a VerticalTabContainer control to match the horizontal one.

### Bugfixes

* Fix divison remainder issue for Colors, fixing purples.

### Other

* Default hub address (`hub.hub_urls`) has been changed to `https://hub.spacestation14.com/`.


## 218.0.0

### Breaking changes

* `Robust.Shared.Configuration.EnvironmentVariables` is now internal and no longer usable by content.

### New features

* Add TryGetRandom to EntityManager to get a random entity with the specified component and TryGetRandom to IPrototypeManager to return a random prototype of the specified type.
* Add CopyData to AppearanceSystem.
* Update UI themes on prototype reloads.
* Allow scaling the line height of a RichTextLabel.
* You can now specify CVar overrides via environment variable with the `ROBUST_CVAR_*` prefix. For example `ROBUST_CVAR_game__hostname=foobar` would set the appropriate CVar. Double underscores in the environment variable name are replaced with ".".
* Added non-generic variant of `GetCVar` to `IConfigurationManager`.
* Add type tracking to FieldNotFoundErrorNode for serialization.
* Distance between lines of a `RichTextLabel` can now be modified with `LineHeightScale`.
* UI theme prototypes are now updated when reloaded.
* New `RA0025` analyzer diagnostic warns for manual assignment to `[Dependency]` fields.

### Bugfixes

* Request headers in `IStatusHandlerContext` are now case-insensitive.
* SetWorldPosition rotation now more closely aligns with prior behavior.
* Fix exception when inspecting elements in some cases.
* Fix HTTP errors on watchdog ping not being reported.

### Other

* Add an analyzer for redundantly assigning to dependency fields.

### Internal

* Remove redundant Exists checks in ContainerSystem.
* Improve logging on watchdog pings.


## 217.2.1

### Bugfixes

* Fix LineEdit tests on engine.

### Internal

* Make various ValueList enumerators access the span directly for performance.


## 217.2.0

### New features

* Added `AddComponents` and `RemoveComponents` methods to EntityManager that handle EntityPrototype / ComponentRegistry bulk component changes.
* Add double-clicking to LineEdit.

### Bugfixes

* Properly ignore non-hard fixtures for IntersectRayWithPredicate.
* Fix nullable TimeSpan addition on some platforms.


## 217.1.0

### New features

* Added `IRobustRandom.GetItems` extension methods for randomly picking multiple items from a collections.
* Added `SharedPhysicsSystem.EffectiveCurTime`. This is effectively a variation of `IGameTiming.CurTime` that takes into account the current physics sub-step.

### Bugfixes

* Fix `MapComponent.LightingEnabled` not leaving FOV rendering in a broken state.

### Internal

* `Shuffle<T>(Span<T>, System.Random)` has been removed, just use the builtin method.


## 217.0.0

### Breaking changes

* TransformSystem.SetWorldPosition and SetWorldPositionRotation will now also perform parent updates as necessary. Previously it would just set the entity's LocalPosition which may break if they were inside of a container. Now they will be removed from their container and TryFindGridAt will run to correctly parent them to the new position. If the old functionality is desired then you can use GetInvWorldMatrix to update the LocalPosition (bearing in mind containers may prevent this).

### New features

* Implement VV for AudioParams on SoundSpecifiers.
* Add AddUi to the shared UI system.

### Bugfixes

* Fix the first measure of ScrollContainer bars.


## 216.0.0

### Breaking changes

* The `net.low_lod_distance` cvar has been replaced with a new `net.pvs_priority_range`. Instead of limiting the range at which all entities are sent to a player, it now extends the range at which high priorities can be sent. The default value of this new cvar is 32.5, which is larger than the default `net.pvs_range` value of 25.

### New features

* You can now specify a component to not be saved to map files with `[UnsavedComponent]`.
* Added `ITileDefinitionManager.TryGetDefinition`.
* The map loader now tries to preserve the `tilemap` contents of map files, which should reduce diffs when re-saving a map after the game's internal tile IDs have changed.

### Bugfixes

* Fix buffered audio sources not being disposed.


## 215.3.1

### Bugfixes

* Revert zstd update.


## 215.3.0

### New features

* `EntityQuery<T>` now has `HasComp` and `TryComp` methods that are shorter than its existing ones.
* Added `PlacementInformation.UseEditorContext`.
* Added `Vector2Helpers` functions for comparing ranges between vectors.

### Bugfixes

* `Texture.GetPixel()`: fixed off-by-one with Y coordinate.
* `Texture.GetPixel()`: fix stack overflow when reading large images.
* `Texture.GetPixel()`: use more widely compatible OpenGL calls.

### Other

* Disabled `net.mtu_expand` again by default, as it was causing issues.
* Updated `SharpZstd` dependency.


## 215.2.0

### New features

* Implement basic VV for SoundSpecifiers.

### Bugfixes

* Fix QueueDel during EndCollideEvents from throwing while removing contacts.


## 215.1.0

### New features

* Add a CompletionHelper for audio filepaths that handles server packaging.
* Add Random.NextAngle(min, max) method and Pick for `ValueList<T>`.
* Added an `ICommonSession` parser for toolshed commands.

### Bugfixes


## 215.0.0

### Breaking changes

* Update Lidgren to 0.3.0

### New features

* Made a new `IMetricsManager` interface with an `UpdateMetrics` event that can be used to update Prometheus metrics whenever they are scraped.
  * Also added a `metrics.update_interval` CVar to go along with this, when metrics are scraped without usage of Prometheus directly.
* IoC now contains an `IMeterFactory` implementation that you can use to instantiate metric meters.
* `net.mtu_ipv6` CVar allows specifying a different MTU value for IPv6.
* Allows `player:entity` to take a parameter representing the player name.
* Add collection parsing to the dev window for UI.
* Add a debug assert to Dirty(uid, comp) to catch mismatches being passed in.

### Bugfixes

* Support transform states with unknown parents.
* Fix serialization error logging.
* Fix naming of ResizableMemoryRegion metrics.
* Fix uncaught overflow exception when parsing NetEntities.

### Other

* The replay system now allows loading a replay with a mismatching serializer type hash. This means replays should be more robust against future version updates (engine security patches or .NET updates).
* `CheckBox`'s interior texture is now vertically centered.
* Lidgren.Network has been updated to [`v0.3.0`](https://github.com/space-wizards/SpaceWizards.Lidgren.Network/blob/v0.3.0/RELEASE-NOTES.md).
* Lowered default IPv4 MTU to 900 (from 1000).
* Automatic MTU expansion (`net.mtu_expand`) is now enabled by default.

### Internal

* Cleanup some Dirty component calls internally.


## 214.2.0

### New features

* Added a `Undetachable` entity metadata flag, which stops the client from moving an entity to nullspace when it moves out of PVS range.

### Bugfixes

* Fix tooltips not clamping to the left side of the viewport.
* Fix global audio property not being properly set.

### Internal

* The server game state / PVS code has been rewritten. It should be somewhat faster now, albeit at the cost of using more memory. The current engine version may be unstable.


## 214.1.1

### Bugfixes

* Fixed connection denial always causing redial.


## 214.1.0

### New features

* Added the `pvs_override_info` command for debugging PVS overrides.

### Bugfixes

* Fix VV for prototype structs.
* Fix audio limits for clientside audio.


## 214.0.0

### Breaking changes

* `NetStructuredDisconnectMessages` has received a complete overhaul and has been moved to `NetDisconnectMessage`. The API is no longer designed such that consumers must pass around JSON nodes, as they are not in sandbox (and clunky).

### New features

* Add a basic default concurrent audio limit of 16 for a single filepath to avoid overflowing audio sources.
* `NetConnectingArgs.Deny()` can now pass along structured data that will be received by the client.

### Bugfixes

* Fixed cursor position bugs when an empty `TextEdit` has a multi-line place holder.
* Fixed empty `TextEdit` throwing exception if cursor is moved left.


## 213.0.0

### Breaking changes

* Remove obsoleted BaseContainer methods.

### New features

* Add EntityManager.RaiseSharedEvent where the event won't go to the attached client but will be predicted locally on their end.
* Add GetEntitiesInRange override that takes in EntityCoordinates and an EntityUid hashset.

### Bugfixes

* Check if a sprite entity is deleted before drawing in SpriteView.


## 212.2.0

### New features

* Add IsHardCollidable to SharedPhysicsSystem to determine if 2 entities would collide.

### Other

* Double the default maximum replay size.


## 212.1.0

### New features

* Add nullable methods for TryIndex / HasIndex on IPrototypeManager.

### Bugfixes

* Fix TextureRect alignment where the strech mode is KeepCentered.


## 212.0.1

### Bugfixes

* Fix passing array by `this` instead of by `ref`.


## 212.0.0

### Breaking changes

* Change Collapsible controls default orientations to Vertical.

### New features

* Expose the Label control for Collapsible controls.
* Add GetGridPosition that considers physics center-of-mass.
* Add TileToVector methods to get the LocalPosition of tile-coords (taking into account tile size).
* Add some more helper methods to PVS filters around EntityUids.
* Add support for Dictionary AutoNetworkedFields.
* Add EnsureLength method for arrays.
* Add PushMarkup to FormattedMessage.
* Add DrawPrimitives overload for `List<Vector2>`
* Add more ValueList ctors that are faster.
* Add ToMapCoordinates method for NetCoordinates.

### Other

* Remove ISerializationHooks obsoletion as they are useful in some rare cases.

### Internal

* Bump max pool size for robust jobs.


## 211.0.2

### Bugfixes

* Fix TextureRect scaling not handling UIScale correctly.


## 211.0.1

### Bugfixes

* Fix GridChunkEnumerator on maps.


## 211.0.0

### Breaking changes

* Moved ChunkIndicesEnumerator to engine and to a re-useable namespace at Robust.Shared/Maps.

### New features

* Added an Enlarged method for Box2Rotated.

### Internal

* Significantly optimise ChunkEnumerator / FindGridsIntersecting in certain use cases by intersecting the grid's AABB with the local AABB to avoid iterating dummy chunks.


## 210.1.1

### Bugfixes

* Fixed multiple recent bugs with key binding storage.

### Other

* Change default of `ButtonGroup.IsNoneSetAllowed` to `true`. This makes it default again to the previous (unintentional) behavior.


## 210.1.0

### New features

* `NetUserId` implements `ISelfSerialize` so can be used in data fields.
* `ButtonGroup.IsNoneSetAllowed` to allow a button group to have no buttons pressed by default.


## 210.0.3


## 210.0.2

### Bugfixes

* Revert changes to `TextureRect` too.


## 210.0.1

### Bugfixes

* Revert changes to `TextureButton` that broke style property handling.


## 210.0.0

### New features

* Controls can now hook before, after, and during rendering of their children.
* IRenderHandle is now a public API, with the caveat that it's properties and methods are unstable.
* ButtonGroup now exposes what buttons it contains, alongside which is currently pressed.
* OptionButton has additional styleclasses, and has a hook for modifying it's internal buttons.
* PanelContainer.GetStyleBox() is now protected rather than private.
* TextureButton now uses a TextureRect instead of custom drawing code.
* TextureRect has additional style properties exposed.
    * A new property, TextureSizeTarget, was added, which allows specifying a size in virtual pixels that the control should attempt to draw at.
    * Stretch mode is now a style property.
    * Scale is now a style property.
* Avalonia.Metadata.XmlnsDefinitionAttribute is now permitted by the sandbox.
* Add MaxDimension property to Box2 to return the higher of the Width or Height.
* Add GetLocalPosition to convert ScreenCoordinates to coordinates relative to the control. Ignores window.
* Add GlobalRect and GlobalPixelRect for controls to get their UIBox2i in screen terms.
* Add dotted line drawing to DrawingHandleScreen.
* You can use `Subs.CVar()` from an entity systems to subscribe to CVar changes. This is more convenient than `IConfigurationManager.OnValueChanged` as it automatically unsubscribes on system shutdown.
* There is now a built-in type serializer for `DateTime`, so you can put `DateTime`s in your data fields.
* `System.Text.Unicode.UnicodeRange` and `UnicodeRanges` are now available in the sandbox.

### Bugfixes

* UI drawing now properly accounts for a control's draw routine potentially mangling the current matrix.
* UI roots now properly update when the global stylesheet is changed. They previously only did so if they had a dedicated stylesheet (which is the one case where they would be unaffected by a global sheet update.


## 209.0.1

### Bugfixes

* Fix missed import from 209.0.0.


## 209.0.0

### Breaking changes

* `replay.max_compressed_size` and `replay.max_uncompressed_size` CVars are now `long`.
* Remove obsolete CoordinatesExtension for ToEntityCoordinates from GridUid / Vector2i.

### New features

* Add GetEntitiesOnMap / GetChildEntities to EntityLookupSystem to return components on the specified map and components with the specified parent respectively.
* Add MaxDimension property to Box2 to return the higher of the Width or Height.
* Add GetLocalPosition to convert ScreenCoordinates to coordinates relative to the control. Ignores window.
* Add GlobalRect and GlobalPixelRect for controls to get their UIBox2i in screen terms.
* Add dotted line drawing to DrawingHandleScreen.
* `IConfigurationManager.LoadDefaultsFromTomlStream` properly does type conversions. This fixes scenarios like loading of `long` CVars.
* Add helper methods for TileRef / Vector2i to SharedMapSystem for ToCenterCoordinates (tile center EntityCoordinates) and ToCoordinates (tile origin to EntityCoordinates).
* Copy some of the coordinates extensions to SharedTransformSystem.

### Bugfixes

* Fixed integer overflows in replay max size calculation.
* Explicitly capped `replay.replay_tick_batchSize` internally to avoid high values causing allocation failures.

### Other

* Important MIDI performance improvements.


## 208.0.0

### Breaking changes

* Metadata flags are no longer serialized as they get rebuilt on entity startup.

### Bugfixes

* Log failing to load user keybinds and handle the exception.


## 207.1.0

### New features

* Add the ability to merge grids via GridFixtureSystem.


## 207.0.0

### Breaking changes

* Update EntityLookup internally so non-approximate queries use the GJK solver and are much more accurate. This also means the approximate flag matters much more if you don't need narrowphase checks.
* Add shape versions of queries for both EntityLookup and MapManager.

### Bugfixes

* Fix PVS full state updates not clearing session entities and causing exceptions.

### Other

* Integration tests now run `NetMessage`s through serialization rather than passing the objects between client and server. This causes tests that missed `[NetSerializer]` attributes on any objects that need them to fail.

### Internal

* Remove a lot of duplicate code internally from EntityLookup and MapManager.


## 206.0.0

### Breaking changes

* tpto will teleport you to physics-center instead of transform center instead.
* Rename local EntityLookup methods to reflect they take local AABBs and not world AABBs.

### New features

* Add some additional EntityLookup methods for local queries.
* Add support to PrototypeManager for parsing specific files / directories as abstract.

### Bugfixes

* Fix tpto short-circuiting if one of the listed entities isn't found.
* Fix tpto not allowing grids as targets.

### Other

* Reduce MIDI source update rate from 10hz to 4hz.

### Internal

* Remove some duplicate internal code in EntityLookupSystem.
* Skip serialization sourcegen in GLFW and Lidgren.


## 205.0.0

### Breaking changes

* The unused `Robust.Physics` project has been deleted.
* The project now uses [Central Package Management](https://learn.microsoft.com/en-us/nuget/consume-packages/central-package-management).
* (Almost) all the NuGet packages have been updated. This causes many problems. I am so sorry.
* Cleaned up some unused packages as well.


## 204.1.0

### New features

* New `EntitySystem` subscription helper for working with Bound User Interface events. You can find them by doing `Subs.BuiEvents<>()` in a system.
* The `EntityManager.Subscriptions` type (for building helper extension methods) now uses

### Bugfixes

* Avoid loading assemblies from content `/Assemblies` if Robust ships its own copy. This avoid duplicate or weird mismatching version issues.

### Other

* Removed glibc version check warning.


## 204.0.0

### Breaking changes

* Make EntityManager abstract and make IEntityManager.EntityNetManager not nullable.
* Make VVAccess.ReadWrite default for all Datafields instead of VVAccess.ReadOnly

### New features

* `TextEdit.OnTextChanged`
* Add Pick and PickAndTake versions for System.Random for ICollections.

### Bugfixes

* Fix `IClipboardManager.GetText()` returning null in some cases.
* Fix possible NRE in server-side console command completion code.
* Fix possible NRE on DebugConsole logs.
* Fix exception when VVing non-networked components.

### Other

* Remove "Do not use from content" from IComponent.


## 203.0.0

### Breaking changes

* `IComponentFactory.RegisterIgnore()` no longer supports overwriting existing registrations, components should get ignored before they are registered.
* Event bus subscriptions are now locked after `IEntityManager` has started, instead of after the first component gets added. Any event subscriptions now need to happen before startup (but after init).
* Event bus subscriptions must now be locked before raising any events.
* Delete FodyWeavers.xsd as it hasn't been used for a long time.
* Remove physics sleep cancelling as it was, in hindsight, a bad idea.

### New features

* `RobustUnitTest` now has a `ExtraComponents` field for automatically registering additional components.
* `IComponentFactory.RegisterIgnore()` now accepts more than one string.
* Added `IComponentFactory.RegisterTypes` for simultaneously registering multiple components.

### Bugfixes

* Clamp volume calculations for audio rather than throwing.


## 202.1.1

### Bugfixes

* Reverted some map/grid initialisation changes that might've been causing broadphase/physics errors.
* Fixed PVS sometimes sending entities without first sending their children.
* Fixed a container state handling bug caused by containers not removing expected entities when shutting down.
* Fixed a `EnsureEntity<T>` state handling bug caused by improper handling of entity deletions.
* Fixed a bad NetSyncEnabled debug assert.


## 202.1.0

### New features

* Add GetLocalEntitiesIntersecting overload that takes in a griduid and a Vector2i tile.


## 202.0.0

### Breaking changes

* Various entity manager methods now have a new `where T : IComponent` constraint.
* The `IComponentFactory.ComponentAdded` event has been renamed to `ComponentsAdded` and now provides an array of component registrations.
* `IComponentFactory.RegisterIgnore()` no longer supports overwriting existing registrations, components should get ignored before they are registered.

### New features

* Added `IComponentFactory.GetAllRegistrations()`
* Add IComponentState interface support for component states so structs can be used in lieu of classes.


## 201.0.0

### Breaking changes

* The `zCircleGradient` shader function arguments have changed. It now requires a pixel-size to ensure that the gradient is properly entered.

### Bugfixes

* Fixed some PVS null reference errors.


## 200.0.0

### Breaking changes

* MappingDataNode is now ordered.
* Make invalid AutoNetworkedFields compiler errors.

### New features

* `OSWindowStyles.NoTitleBar` (supported only on Linux X11 for now).

### Bugfixes

* Avoid calling DirtyEntity when a component's last modified tick is not current.
* Fix `tpgrid` allowing moving grids to nullspace.

### Other

* `OSWindowStyles.NoTitleOptions` is now supported on Linux X11.


## 199.0.0

### Breaking changes

* Various `IEntityManager` C# events now use `Entity<MetadataComponent>` instead of `EntityUid`
* Entity visibility masks now use a ushort instead of an integer.
* Run grid traversal on entity spawn.

### New features

* Added two new `IEntityManager` C# events that get raiseed before and after deleting ("flushing") all entities.
* Added a new `DeleteEntity()` override that takes in the entity's metadata and transform components.
* Add better audio logs.
* Expand z-library shader.
* Add a Box2i union for Vector2i and add a Contains variant that assumes the Vector2i is a tile and not a point.

### Bugfixes

* Try to prevent some NREs in PVS.
* More PVS fixes and cleanup.


## 198.1.0

### New features

* `IClydeViewport` now provides access to the light render target.
* Added a style-class to the `MenuBar` popup control.
* Added `NextGaussian()` extension method for `System.Random`.
* Added per-session variant of `PvsOverrideSystem.AddForceSend()`.

### Bugfixes

* Stopped the client from logging errors when attempting to delete invalid entities.

### Other

* The `DevWindow` UI inspector has been improved a bit and it now groups properties by their defining type.


## 198.0.1

### Bugfixes

* Fix preprocessor flag for FULL_RELEASE preventing building.


## 198.0.0

### Breaking changes

* Disable DefaultMagicAczProvider for FULL_RELEASE as it's only meant for debugging.

### New features

* Automatic UI scale is disabled by default for non-main windows. If desired, it can be re-enabled per window by changing `WindowRoot.DisableAutoScaling`.
* Add UI click and hover sound support via IUserInterfaceManager.SetClickSound / .SetHoverSound

### Bugfixes

* Fix GetEntitiesIntersecting for map entities without grids.

### Other

* Print more diagnostics on server startup.


## 197.1.0

### New features

* ACZ improvements: `IStatusHost.InvalidateAcz()` and `IStatusHost.SetFullHybridAczProvider()`.

### Bugfixes

* Fixes a PVS bug that happens when grids moved across maps.
* Fixes sprite animations not working properly


## 197.0.0

### Breaking changes

* PvsOverrideSystem has been reworked:
  * Session and global overrides now default to always being recursive (i.e., sending all children).
  * Session & global overrides will always respect a client's PVS budgets.
  * Entities with an override will now still be sent in the same way as other entities if they are within a player's view. If you want to prevent them from being sent, you need to use visibility masks.
  * Entities can have more than one kind of override (i.e., multiple sessions).

### New features

* Added a `PvsSize ` field to `EyeComponent`, which can be used to modify the PVS range of an eye.
* Added a new `NetLowLodRange` cvar for reducing the number of distant entities that get sent to a player. If a PVS chunk is beyond this range (but still within PVS range), then only high-priority entities on that chunk will get sent.
* Added a new metadata flag for tagging an entity as a "high prority" entity that should get sent even on distant chunks. This only works for entities that are directly attached to a grid or map. This is currently used by lights & occluders.

### Other

* PVS has been reworked again, and should hopefully be noticeable faster.
* PVS now prioritizes sending chunks that are closer to a player's eyes.


## 196.0.0

### Breaking changes

* Dirtying a non-networked component will now fail a debug assert.
* The `IInvocationContext` interface for toolshed commands now requires a UserId field. The session field should be cleared if a player disconnects.

### New features

* `LocalizationManager` now supports multiple fallback cultures
* SpriteView now supports using a `NetEntity` to select an entity to draw.
* Added methods for simultaneously dirtying several components on the same entity.
* Animated sprite layers now have a "Cycle" option that will reverse an animation when it finishes.

### Bugfixes

* Fixed a recursion/stack-overflow in `GridTraversalSystem`
* Ensure `Robust.Client.WebView` processes get shut down if game process exits uncleanly.
* Fixed Toolshed commands not properly functioning after disconnecting and reconnecting.

### Other

* Console command completions no longer suggest toolshed commands for non-toolshed commands.



## 195.0.1

### Bugfixes

* Fixes playing audio using audio streams
* Fixes placement manager exceptions when placing self deleting / spawner entities
* Fixed `IPrototypeManager.EnumeratePrototypes<T>` throwing an exception when there are no instances.


## 195.0.0

### New features

* Generic versions of `DebugTools.AssertEquals()` functions.
* `[Prototype]` now does not need to have a name specified, the name is inferred from the class name.

### Bugfixes

* Fixes a physics bug that could cause deleted entities to remain on the physics map.
* Fixes a bug in entity lookup code that could cause clients to get stuck in an infinite loop.

### Other

* `Robust.Client.WebView` has been brought alive again.
* The addition of physics joints is no longer deferred to the next tick.
* Grid traversal is no longer deferred to the next tick.
* Integration tests now fail when console commands log errors.


## 194.1.0

### New features

* `IAudioManager` has APIs to directly load `AudioStream`s from data streams.
* `AudioSystem` has new `Play*` methods.
* `EntityCoordinates.TryDelta()`
* `EntityLookupSystem.GetEntitiesInRange()` untyped hashset overload has `flags` parameter.


## 194.0.2

### Internal

* Added some null-checks to PVS to try reduce the error spam.


## 194.0.1

### Bugfixes

* Fixed `Control.SetPositionInParent` failing to move an entity to the last position.
* Fixed audio occlusion not working.

### Internal

* Added some logs for grid/map deletion and movement to debug some map loading issues.
* Refactored some parts of PVS. It should be slightly faster, though the game may be unstable for a bit.

## 194.0.0

### Breaking changes

* MoveEvent is no longer raised broadcast, subscribe to the SharedTransformSystem.OnGlobalMoveEvent C# event instead

### Bugfixes

* Fixed the game sometimes freezing while trying to load specific audio files.


## 193.2.0

### Other

* Added more PVS error logs


## 193.1.1

### Bugfixes

* Fixed an exception when building in FULL_RELEASE


## 193.1.0

### New features

* Added FrozenDictionary and FrozenHashSet to sandbox whitelist
* Added yaml type serializers for FrozenDictionary and FrozenHashSet
* Added `IPrototypeManager.GetInstances<T>()`
* `IPrototypeManager` now also raises `PrototypesReloadedEventArgs` as a system event.

### Bugfixes

* Might fix some PVS bugs added in the last version.

### Internal

* Various static dictionaries have been converted into FrozenDictionary.


## 193.0.0

### Breaking changes

* The `TransformChildrenEnumerator`'s out values are now non-nullable

### New features

* Added `IPrototypeManager.TryGetInstances()`, which returns a dictionary of prototype instances for a given prototype kind/type.

### Bugfixes

* Fixed `BaseAudioSource.SetAuxiliary()` throwing errors on non-EFX systems

### Internal


* The internals of PVS system have been reworked to reduce the number of dictionary lookups.
* `RobustMappedStringSerializer` now uses frozen dictionaries
* `IPrototypeManager` now uses frozen dictionaries


## 192.0.0

### Breaking changes

* `EntitySystem.TryGetEntity` is now `protected`.

### Internal

* PVS message ack processing now happens asynchronously
* Dependency collections now use a `FrozenDictionary`


## 191.0.1

### Bugfixes

.* Fix sandbox being broken thanks to .NET 8.


## 191.0.0

### Breaking changes

* Robust now uses **.NET 8**. Nyoom.

### Bugfixes

* `IResourceCache.TryGetResource<T>` won't silently eat all exceptions anymore.


## 190.1.1

### Bugfixes

* Revert broadphase job to prevent OOM from logs.


## 190.1.0

### New features

* Add OnGrabbed / OnReleased to slider controls.
* Add Rotation method for matrices and also make the precision slightly better when angles are passed in by taking double-precision not single-precision floats.

### Bugfixes

* Fix some grid setting asserts when adding gridcomponent to existing maps.


## 190.0.0

### New features

* Add color gradients to sliders.

### Bugfixes

* Fix HSV / HSL producing black colors on 360 hue.
* Stop terminating entities from prematurely detaching to nullspace.
* Ensure shader parameters update when swapping instances.

### Other

* Add more verbose logging to OpenAL errors.

### Internal

* Change NetSyncEnabled to an assert and fix instances where it slips through to PVS.


## 189.0.0

### Breaking changes

* Use the base AudioParams for networking not the z-offset adjusted ones.
* Modulate SpriteView sprites by the control's color modulation.

### New features

* Improve YAML linter error messages for parent nodes.
* ExpandPvsEvent will also be raised directed to the session's attached entity.

### Bugfixes

* Client clientside entity error spam.

### Internal

* Set priorGain to 0 where no EFX is supported for audio rather than 0.5.
* Try to hotfix MIDI lock contention more via a semaphore.


## 188.0.0

### Breaking changes

* Return null buffered audio if there's an exception and use the dummy instance internally.
* Use entity name then suffix for entity spawn window ordering.
* Change MidiManager volume to gain.
* Remove EntityQuery from the MapVelocity API.

### Bugfixes

* Potentially fix some audio issues by setting gain to half where EFX not found and the prior gain was 0.
* Log errors upon trying to spawn audio attached to deleted entities instead of trying to spawn them and erroring later.
* Fixed predicted audio spawns not applying the adjusted audio params.
* Fix GetDimensions for the screenhandle where the text is only a single line.


## 187.2.0

### New features

* Added a cancellable bool to physics sleeping events where we may wish to cancel it.

### Bugfixes

* Fix corrupted physics awake state leading to client mispredicts.


## 187.1.2

### Bugfixes

* Hotfix contact nullrefs if they're modified during manifold generation.


## 187.1.1

### Bugfixes

* Revert physics solver job to fix crashes until box2d v3 rolls around.
* Don't RegenerateContacts if the body isn't collidable to avoid putting non-collidable proxies on the movebuffer.


## 187.1.0

### Bugfixes

* Apply default audio params to all audio sources not just non-buffered ones.
* Avoid re-allocating broadphase job every tick and maybe fix a rare nullref for it.


## 187.0.0

### New features

* Improved error message for network failing to initialize.

### Bugfixes

* Fix not being able to add multiple PVS session overrides in a single tick without overwriting each one. This should fix issues with audio filters.

### Other

* Changed toolshed initialisation logs to verbose.


## 186.1.0

### New features

* Add public method to get PVS session overrides for a specific session.

### Internal

* Add temporary audio debugging.


## 186.0.0

### Breaking changes

* Global audio is now stored on its own map to avoid contamination issues with nullspace.

### Bugfixes

* Fix MIDIs playing cross-map
* Only dispose audio on game closure and don't stop playing if it's disposed elsewhere i.e. MIDIs.


## 185.2.0

### Bugfixes

* Bandaid deleted MIDI source entities spamming velocity error logs.

### Other

* Reverted MIDI audio not updating every frame due to lock contention with the MIDI renderer for now.


## 185.1.1

### Bugfixes

* Fix Z-Offset for audio not being applied on initialization.

### Internal

* Flag some internal queries as approximate to avoid unnecessary AABB checks. Some of these are already covered off with TestOverlap calls and the rest will need updating to do so in a future update.


## 185.1.0

### New features

* Audio listener's velocity is set using the attached entity's velocity rather than ignored.

### Bugfixes

* Fix imprecision on audio position


## 185.0.0

### Breaking changes

* Added a flag for grid-based audio rather than implicitly doing it.

### New features

* Added IRobustJob and IParallelRobustJob (which splits out into IRobustJob). These can be passed to ParallelManager for work to be run on the threadpool without relying upon Task.Run / Parallel.For which can allocate significantly more. It also has conveniences such as being able to specify batch sizing via the interface implementation.


## 184.1.0

### New features

* Add API to get gain / volume for a provided value on SharedAudioSystem.
* Make GetOcclusion public for AudioSystem.
* Add SharedAudioSystem.SetGain to complement SharedAudioSystem.SetVolume


## 184.0.1

### Bugfixes

* Update MIDI position and occlusion every frame instead of at set intervals.
* Fix global audio not being global.


## 184.0.0

### Internal

* Add RobustMemoryManager with RecyclableIOMemoryStream to significantly reduce MsgState allocations until better memory management is implemented.


## 183.0.0

### Breaking changes

* Audio rework has been re-merged now that the issues with packaging on server have been rectified (thanks PJB!)
* Reverted Arch pending further performance work on making TryGetComponent competitive with live.


## 182.1.1

### Internal

* Remove AggressiveInlining from Arch for debugging.


## 182.1.0

### New features

* Add IRobustRandom.SetSeed

### Other

* Add Arch.TrimExcess() back to remove excess archetypes on map load / EntityManager flush.


## 182.0.0

### Breaking changes

* Add EntityUid's generation / version to the hashcode.


## 181.0.2

### Bugfixes

* Fix exceptions from having too many lights on screen and causing the game to go black.
* Fix components having events raised in ClientGameStateManager before fully set and causing nullable reference exceptions.
* Replace tile intersection IEnumerables with TileEnumerator internally. Also made it public for external callers that wish to avoid IEnumerable.


## 181.0.1

### Bugfixes

* Fix the non-generic HasComp and add a test for good measure.


## 181.0.0

### Breaking changes

- Arch is merged refactoring how components are stored on engine. There's minimal changes on the API end to facilitate component nullability with much internal refactoring.


## 180.2.1


## 180.2.0

### New features

* Add EnsureEntity variants that take in collections.
* Add more MapSystem helper methods.

### Internal

* Cache some more PVS data to avoid re-allocating every tick.


## 180.1.0

### New features

* Add the map name to lsmap.
* Add net.pool_size to CVars to control the message data pool size in Lidgren and to also toggle pooling.

### Bugfixes

* Fix physics contraints causing enormous heap allocations.
* Fix potential error when writing a runtime log.
* Fix shape lookups for non-hard fixtures in EntityLookupSystem from 180.0.0


## 180.0.0

### Breaking changes

* Removed some obsolete methods from EntityLookupSystem.

### New features

* PhysicsSystem.TryGetNearest now supports chain shapes.
* Add IPhysShape methods to EntityLookupSystem rather than relying on AABB checks.
* Add some more helper methods to SharedTransformSystem.
* Add GetOrNew dictionary extension that also returns a bool on whether the key existed.
* Add a GetAnchoredEntities overload that takes in a list.

### Other

* Use NetEntities for the F3 debug panel to align with command usage.


## 179.0.0

### Breaking changes

* EyeComponent.Eye is no longer nullable

### New features

* Light rendering can now be enabled or disable per eye.

### Bugfixes

* Deserializing old maps with empty grid chunks should now just ignore those chunks.

### Other

* UnknownPrototypeException now also tells you the prototype kind instead of just the unkown ID.
* Adding or removing networked components while resetting predicted entities now results in a more informative exception.


## 178.0.0

### Breaking changes

* Most methods in ActorSystem have been moved to ISharedPlayerManager.
* Several actor/player related components and events have been moved to shared.

### New features

* Added `NetListAsArray<T>.Value` to the sandbox whitelist


## 177.0.0

### Breaking changes

* Removed toInsertXform and added containerXform in SharedContainerSystem.CanInsert.
* Removed EntityQuery parameters from SharedContainerSystem.IsEntityOrParentInContainer.
* Changed the signature of ContainsEntity in SharedTransformSystem to use Entity<T>.
* Removed one obsoleted SharedTransformSystem.AnchorEntity method.
* Changed signature of SharedTransformSystem.SetCoordinates to use Entity<T>.

### New features

* Added more Entity<T> query methods.
* Added BeforeApplyState event to replay playback.

### Bugfixes

* Fixed inverted GetAllMapGrids map id check.
* Fixed transform test warnings.
* Fixed PlacementManager warnings.
* Fixed reparenting bug for entities that are being deleted.

### Other

* Changed VerticalAlignment of RichTextLabel to Center to be consistent with Label.
* Changed PVS error log to be a warning instead.
* Marked insert and remove container methods as obsolete, added container system methods to replace them.
* Marked TransformComponent.MapPosition as obsolete, added GetMapCoordinates system method to replace it.

### Internal

* Moved TryGetUi/TryToggleUi/ToggleUi/TryOpen/OpenUi/TryClose/CloseUi methods from UserInterfaceSystem to SharedUserInterfaceSystem.


## 176.0.0

### Breaking changes

* Reverted audio rework temporarily until packaging is fixed.
* Changes to Robust.Packaging to facilitate Content.Packaging ports from the python packaging scripts.

### New features

* Add a cvar for max game state buffer size.
* Add an overload for GetEntitiesInRange that takes in a set.

### Bugfixes

* Fix PVS initial list capacity always being 0.
* Fix replay lerp error spam.


## 175.0.0

### Breaking changes

* Removed static SoundSystem.Play methods.
* Moved IPlayingAudioStream onto AudioComponent and entities instead of an abstract stream.
* IResourceCache is in shared and IClientResourceCache is the client version to use for textures.
* Default audio attenuation changed from InverseDistanceClamped to LinearDistanceClamped.
* Removed per-source audio attenuation.

### New features

* Add preliminary support for EFX Reverb presets + auxiliary slots; these are also entities.
* Audio on grid entities is now attached to the grid.

### Bugfixes

* If an audio entity comes into PVS range its track will start at the relevant offset and not the beginning.
* Z-Axis offset is considered for ReferenceDistance / MaxDistance for audio.
* Audio will now pause if the attached entity is paused.

### Other

* Changed audio Z-Axis offset from -5m to -1m.


## 174.0.0

### Breaking changes

* ActorComponent has been moved to `Robust.Shared.Player` (namespace changed).

### New features

* Added `SpriteSystem.GetFrame()` method, which takes in an animated RSI and a time and returns a frame/texture.
* Added `IRobustRandom.NextAngle()`


## 173.1.0

### New features

* Add physics chain shapes from Box2D.


## 173.0.0

### Breaking changes

* Remove GridModifiedEvent in favor of TileChangedEvent.

### Bugfixes

* Fix some grid rendering bugs where chunks don't get destroyed correctly.


## 172.0.0

### Breaking changes

* Remove TryLifestage helper methods.
* Refactor IPlayerManager to remove more IPlayerSession, changed PlayerAttachedEvent etc on client to have the Local prefix, and shuffled namespaces around.

### New features

* Add EnsureComponent(ref Entity<\T?>)

### Bugfixes

* Re-add force ask threshold and fix other PVS bugs.


## 171.0.0

### Breaking changes

* Change PlaceNextTo method names to be more descriptive.
* Rename RefreshRelay for joints to SetRelay to match its behaviour.

### Bugfixes

* Fix PVS error spam for joint relays not being cleaned up.

### Other

* Set EntityLastModifiedTick on entity spawn.


## 170.0.0

### Breaking changes

* Removed obsolete methods and properties in VisibilitySystem, SharedContainerSystem and MetaDataComponent.

### Bugfixes

* Fixed duplicate command error.
* Fixed not being able to delete individual entities with the delete command.

### Other

* FileLogHandler logs can now be deleted while the engine is running.


## 169.0.1

### Other

* The client now knows about registered server-side toolshed commands.

## 169.0.0

### Breaking changes

* Entity<T> has been introduced to hold a component and its owning entity. Some methods that returned and accepted components directly have been removed or obsoleted to reflect this.

### Other

* By-value events may now be subscribed to by-ref.
* The manifest's assemblyPrefix value is now respected on the server.


## 168.0.0

### Breaking changes

* The Component.OnRemove method has been removed. Use SubscribeLocalEvent<TComp, ComponentRemove>(OnRemove) from an EntitySystem instead.


## 167.0.0

### Breaking changes

* Remove ComponentExtensions.
* Remove ContainerHelpers.
* Change some TransformSystem methods to fix clientside lerping.

### Bugfixes

* Fixed PVS bugs from dropped entity states.

### Other

* Add more joint debug asserts.


## 166.0.0

### Breaking changes

* EntityUid-NetEntity conversion methods now return null when given a null value, rather than returning an invalid id.
* ExpandPvsEvent now defaults to using null lists to reduce allocations.
* Various component lifestage related methods have been moved from the `Component` class to `EntityManager`.
* Session/client specific PVS overrides are now always recursive, which means that all children of the overriden entity will also get sent.

### New features

* Added a SortedSet yaml serializer.

### Other

* AddComponentUninitialized is now marked as obsolete and will be removed in the future.
* DebugTools.AssertOwner() now accepts null components.


## 165.0.0

### Breaking changes

* The arguments of `SplitContainer`s resize-finished event have changed.

### New features

* The YAML validator now checks the default values of ProtoId<T> and EntProtoId data fields.

### Bugfixes

* The minimum draggable area of split containers now blocks mouse inputs.


## 164.0.0

### Breaking changes

* Make automatic component states infer cloneData.
* Removed cloneData from AutoNetworkedFieldAttribute. This is now automatically inferred.

### Internal

* Reduce Transform GetComponents in RecursiveDeleteEntity.


## 163.0.0

### Breaking changes

* Moved TimedDespawn to engine for a component that deletes the attached entity after a timer has elapsed.

### New features

* Add ExecuteCommand for integration tests.
* Allow adding / removing widgets of cub-controls.
* Give maps / grids a default name to help with debugging.
* Use ToPrettyString in component resolve errors to help with debugging.

### Bugfixes

* Fix console backspace exception.
* Fix rendering invalid maps spamming exceptions every frame.

### Internal

* Move ClientGameStatemanager local variables to fields to avoid re-allocating every tick.


## 162.2.1


## 162.2.0

### New features

* Add support for automatically networking entity lists and sets.
* Add nullable conversion operators for ProtoIds.
* Add LocId serializer for validation.

### Bugfixes

* Fix deleting a contact inside of collision events throwing.
* Localize VV.

### Internal

* Use CollectionsMarshal in GameStateManager.


## 162.1.1

### Bugfixes

* Fixes "NoSpawn" entities appearing in the spawn menu.


## 162.1.0

### New features

* Mark ProtoId as NetSerializable.

### Bugfixes

* Temporarily revert NetForceAckThreshold change as it can lead to client stalling.
* Fix eye visibility layers not updating on children when a parent changes.

### Internal

* Use CollectionsMarshal in RobustTree and AddComponentInternal.


## 162.0.0

### New features

* Add entity categories for prototypes and deprecate the `noSpawn` tag.
* Add missing proxy method for `TryGetEntityData`.
* Add NetForceAckThreshold cvar to forcibly update acks for late clients.

### Internal

* Use CollectionMarshals in PVS and DynamicTree.
* Make the proxy methods use MetaQuery / TransformQuery.


## 161.1.0

### New features

* Add more DebugTools assert variations.

### Bugfixes

* Don't attempt to insert entities into deleted containers.
* Try to fix oldestAck not being set correctly leading to deletion history getting bloated for pvs.


## 161.0.0

### Breaking changes

* Point light animations now need to use different component fields in order to animate the lights. `Enabled` should be replaced with `AnimatedEnable` and `Radius` should be replaced with `AnimatedRadius`

### New features

* EntProtoId is now net-serializable
* Added print_pvs_ack command to debug PVS issues.

### Bugfixes

* Fixes AngleTypeParser not using InvariantCulture
* Fixed a bug that was causing `MetaDataComponent.LastComponentRemoved` to be updated improperly.

### Other

* The string representation of client-side entities now looks nicer and simply uses a 'c' prefix.


## 160.1.0

### New features

* Add optional MetaDataComponent args to Entitymanager methods.

### Internal

* Move _netComponents onto MetaDataComponent.
* Remove some component resolves internally on adding / removing components.


## 160.0.2

### Other

* Transform component and containers have new convenience fields to make using VIewVariables easier.


## 160.0.0

### Breaking changes

* ComponentReference has now been entirely removed.
* Sensor / non-hard physics bodies are now included in EntityLookup by default.


## 159.1.0


## 159.0.3

### Bugfixes

* Fix potentially deleted entities having states re-applied when NetEntities come in.


## 159.0.2

### Bugfixes

* Fix PointLight state handling not queueing ComponentTree updates.


## 159.0.1

### Bugfixes

* Fix pending entity states not being removed when coming in (only on entity deletion).

### Internal

* Remove PhysicsComponent ref from Fixture.


## 159.0.0

### Breaking changes

* Remove ComponentReference from PointLights.
* Move more of UserInterfaceSystem to shared.
* Mark some EntitySystem proxy methods as protected instead of public.

### New features

* Make entity deletion take in a nullable EntityUid.
* Added a method to send predicted messages via BUIs.

### Other

* Add Obsoletions to more sourcegen serv4 methods.
* Remove inactive reviewers from CODEOWNERs.


## 158.0.0

### Breaking changes

* Remove SharedEyeComponent.
* Add Tile Overlay edge priority.


## 157.1.0

### New features

* UI tooltips now use rich text labels.


## 157.0.0

### Breaking changes

* Unrevert container changes from 155.0.0.
* Added server-client EntityUid separation. A given EntityUid will no longer refer to the same entity on the server & client.
* EntityUid is no longer net-serializable, use NetEntity instead, EntityManager & entity systems have helper methods for converting between the two,


## 156.0.0

### Breaking changes

* Revert container changes from 155.0.0.


## 155.0.0

### Breaking changes

* MapInitEvent now gets raised for components that get added to entities that have already been map-initialized.

### New features

* VirtualWritableDirProvider now supports file renaming/moving.
* Added a new command for toggling the replay UI (`replay_toggleui`).

### Bugfixes

* Fixed formatting of localization file errors.
* Directed event subscriptions will no longer error if the corresponding component is queued for deletion.


## 154.2.0



### New features

* Added support for advertising to multiple hubs simultaneously.
* Added new functions to ContainerSystem that recursively look for a component on a contained entity's parents.

### Bugfixes

* Fix Direction.TurnCw/TurnCcw to South returning Invalid.


## 154.1.0

### New features

* Add MathHelper.Max for TimeSpans.

### Bugfixes

* Make joint initialisation only log under IsFirstTimePredicted on client.

### Other

* Mark the proxy Dirty(component) as obsolete in line with EntityManager (Dirty(EntityUid, Component) should be used in its place).


## 154.0.0

### Breaking changes

* Change ignored prototypes to skip prototypes even if the prototype type is found.
* Moved IPlayerData interface to shared.

### New features

* Added a multiline text submit keybind function.

### Bugfixes

* Fixed multiline edits scrollbar margins.

### Internal

* Added more event sources.
* Made Toolshed types oneOff IoC injections.


## 153.0.0

### Breaking changes

* Removed SharedUserInterfaceComponent component references.
* Removed EntityDeletedMessage.

### Other

* Performance improvements for replay recording.
* Lidgren has been updated to [v0.2.6](https://github.com/space-wizards/SpaceWizards.Lidgren.Network/blob/v0.2.6/RELEASE-NOTES.md).
* Make EntityManager.AddComponent with a component instance set the owner if its default, add system proxy for it.

### Internal

* Added some `EventSource` providers for PVS and replay recording: `Robust.Pvs` and `Robust.ReplayRecording`.
* Added RecursiveMoveBenchmark.
* Removed redundant prototype resolving.
* Removed CollisionWake component removal subscription.
* Removed redundant DebugTools.AssertNotNull(netId) in ClientGameStateManager


## 152.0.0

### Breaking changes

* `Robust.Server.GameObjects.BoundUserInterface.InteractionRangeSqrd` is now a get-only property. Modify `InteractionRange` instead if you want to change it on active UIs.
* Remove IContainerManager.
* Remove and obsolete ComponentExt methods.
* Remove EntityStarted and ComponentDeleted C# events.
* Convert Tile.TypeId to an int. Old maps that were saved with TypeId being an ushort will still be properly deserialized.

### New features

* `BoundUserInterfaceCheckRangeEvent` can be used to implement custom logic for BUI range checks.
* Add support for long values in CVars.
* Allow user code to implement own logic for bound user interface range checks.

### Bugfixes

* Fix timers counting down slower than real time and drifting.
* Add missing System using statement to generated component states.
* Fix build with USE_SYSTEM_SQLITE.
* Fix prototype manager not being initialized in robust server simulation tests.
* Fix not running serialization hooks when copying non-byref data definition fields without a custom type serializer.

### Other

* Remove warning for glibc 2.37.
* Remove personally-identifiable file paths from client logs.

### Internal

* Disable obsoletion and inherited member hidden warnings in serialization source generated code.
* Update CI workflows to use setup-dotnet 3.2.0 and checkout 3.6.0.
* Fix entity spawn tests having instance per test lifecycle with a non static OneTimeTearDown method.
* Add new PVS test to check that there is no issue with entity states referencing other entities that the client is not yet aware of.


## 151.0.0


## 150.0.1

### Bugfixes

* Fix some partial datadefs.


## 150.0.0

### Breaking changes

* Remove the Id field from Fixtures as the Id is already stored on FixturesComponent.

### New features

* Add AbstractDictionarySerializer for abstract classes.
* Add many new spawn functions for entities for common operations.


## 149.0.1

### Bugfixes

* Fix serialization sharing instances when copying data definitions and not assigning null when the source is null.
* Fixed resizing a window to be bigger than its set maxsize crashing the client.


## 149.0.0

### Breaking changes

* Data definitions must now be partial, their data fields must not be readonly and their data field properties must have a setter.

### Internal

* Copying data definitions through the serialization manager is now faster and consumes less memory.


## 148.4.0

### New features

* Add recursive PVS overrides and remove IsOverride()


## 148.3.0

### New features

* Happy eyeballs delay can be configured.
* Added more colors.
* Allow pre-startup components to be shut down.
* Added tile texture reload command.
* Add implementation of Random.Pick(ValueList<T> ..).
* Add IntegrationInstance fields for common dependencies.

### Bugfixes

* Prevent invalid prototypes from being spawned.
* Change default value of EntityLastModifiedTick from zero to one.
* Make DiscordRichPresence icon CVars server-side with replication.


## 148.2.0

### New features

* `SpinBox.LineEditControl` exposes the underlying `LineEdit`.
* Add VV attributes to various fields across overlay and sessions.
* Add IsPaused to EntityManager to check if an entity is paused.

### Bugfixes

* Fix SetActiveTheme not updating the theme.


## 148.1.0

### New features

* Added IgnoreUIChecksComponent that lets entities ignore bound user interface range checks which would normally close the UI.
* Add support for F16-F24 keybinds.

### Bugfixes

* Fix gamestate bug where PVS is disabled.

### Other

* EntityQuery.HasComponent override for nullable entity uids.


## 148.0.0

### Breaking changes

* Several NuGet dependencies are now private assets.
* Added `IViewportControl.PixelToMap()` and `PixelToMapEvent`. These are variants of the existing screen-to-map functions that should account for distortion effects.

### New features

* Added several new rich-text tags, including italic and bold-italic.

### Bugfixes

* Fixed log messages for unknown components not working due to threaded IoC issues.
* Replay recordings no longer record invalid prototype uploads.


## 147.0.0

### Breaking changes

* Renamed one of the EntitySystem.Dirty() methods to `DirtyEntity()` to avoid confusion with the component-dirtying methods.

### New features

* Added debug commands that return the entity system update order.

### Bugfixes

* Fixed a bug in MetaDataSystem that was causing the metadata component to not be marked as dirty.


## 146.0.0

### Breaking changes

* Remove readOnly for DataFields and rename some ShaderPrototype C# fields internally to align with the normal schema.

### Bugfixes

* Add InvariantCulture to angle validation.

### Internal

* Add some additional EntityQuery<T> usages and remove a redundant CanCollide call on fixture shutdown.


## 145.0.0

### Breaking changes

* Removed some old SpriteComponent data-fields ("rsi", and "layerDatums").

### New features

* Added `ActorSystem.TryGetActorFromUserId()`.
* Added IPrototypeManager.EnumerateKinds().

### Bugfixes

* Fixed SpriteSpecifierSerializer yaml validation not working properly.
* Fixed IoC/Threading exceptions in `Resource.Load()`.
* Fixed `TransformSystem.SetCoordinates()` throwing uninformative client-side errors.
* Fixed `IResourceManager.ContentFileExists()` and `TryContentFileRead()` throwing exceptions on windows when trying to open a directory.


## 144.0.1

### Bugfixes

* Fix some EntityLookup queries incorrectly being double transformed internally.
* Shrink TileEnlargement even further for EntityLookup default queries.


## 144.0.0

### Breaking changes

* Add new args to entitylookup methods to allow for shrinkage of tile-bounds checks. Default changed to shrink the grid-local AABB by the polygon skin to avoid clipping neighboring tile entities.
* Non-hard fixtures will no longer count by default for EntityLookup.

### New features

* Added new EntityLookup flag to return non-hard fixtures or not.


## 143.3.0

### New features

* Entity placement and spawn commands now raise informative events that content can handle.
* Replay clients can now optionally ignore some errors instead of refusing to load the replay.

### Bugfixes

* `AudioParams.PlayOffsetSecond` will no longer apply an offset that is larger then the length of the audio stream.
* Fixed yaml serialization of arrays of virtual/abstract objects.


### Other

* Removed an incorrect gamestate debug assert.


## 143.2.0

### New features

* Add support for tests to load extra prototypes from multiple sources.

### Bugfixes

* Fix named toolshed command.
* Unsubscribe from grid rendering events on shutdown.

### Other

* Remove unnecessary test prototypes.


## 143.1.0

### New features

* Add locale support for grammatical measure words.

### Bugfixes

* Don't raise contact events for entities that were QueueDeleted during the tick.
* Exception on duplicate broadcast subscriptions as this was unsupported behaviour.

### Other

* Add VV ReadWrite to PhysicsComponent BodyStatus.


## 143.0.0

### New features


- Toolshed, a tacit shell language, has been introduced.
  - Use Robust.Shared.ToolshedManager to invoke commands, with optional input and output.
  - Implement IInvocationContext for custom invocation contexts i.e. scripting systems.


## 142.1.2

### Other

* Don't log an error on failing to resolve for joint relay refreshing.


## 142.1.1

### Bugfixes

* Fixed a bad debug assert in `DetachParentToNull()`


## 142.1.0

### New features

* `IHttpClientHolder` holds a shared `HttpClient` for use by content. It has Happy Eyeballs fixed and an appropriate `User-Agent`.
* Added `DataNode.ToString()`. Makes it easier to save yaml files and debug code.
* Added some cvars to modify discord rich presence icons.
* .ogg files now read the `Artist` and `Title` tags and make them available via new fields in `AudioStream`.
* The default fragment shaders now have access to the local light level (`lowp vec3 lightSample`).
* Added `IPrototypeManager.ValidateAllPrototypesSerializable()`, which can be used to check that all currently loaded prototypes can be serialised & deserialised.

### Bugfixes

* Fix certain debug commands and tools crashing on non-SS14 RobustToolbox games due to a missing font.
* Discord rich presence strings are now truncated if they are too long.
* Fixed a couple of broadphase/entity-lookup update bugs that were affecting containers and entities attached to other (non-grid/map) entities.
* Fixed `INetChannel.Disconnect()` not properly disconnecting clients in integration tests.

### Other

* Outgoing HTTP requests now all use Happy Eyeballs to try to prioritize IPv6. This is necessary because .NET still does not support this critical feature itself.
* Made various physics related component properties VV-editable.
* The default EntitySystem sawmill log level now defaults to `Info` instead of `Verbose`. The level remains verbose when in debug mode.

### Internal

* The debug asserts in `DetachParentToNull()` are now more informative.


## 142.0.1

### Bugfixes

* Fix Enum serialization.


## 142.0.0

### Breaking changes

* `EntityManager.GetAllComponents()` now returns a (EntityUid, Component) tuple

### New features

* Added `IPrototypeManager.ValidateFields()`, which uses reflection to validate that the default values of c# string fields correspond to valid entity prototypes. Validates any fields with a `ValidatePrototypeIdAttribute`  and any data-field that uses the PrototypeIdSerializer custom type serializer.

### Other

* Replay playback will now log errors when encountering unhandled messages.
* Made `GetAssemblyByName()` throw descriptive error messages.
* Improved performance of various EntityLookupSystem functions


## 141.2.1

### Bugfixes

* Fix component trait dictionaries not clearing on reconnect leading to bad GetComponent in areas (e.g. entire game looks black due to no entities).


## 141.2.0

### Other

* Fix bug in `NetManager` that allowed exception spam through protocol abuse.


## 141.1.0

### New features

* MapInitEvent is run clientside for placementmanager entities to predict entity appearances.
* Add CollisionLayerChangeEvent for physics fixtures.


## 141.0.0

### Breaking changes

* Component.Initialize has been fully replaced with the Eventbus.

### Bugfixes

* Fixed potential crashes if buffered audio sources (e.g. MIDI) fail to create due to running out of audio streams.

### Other

* Pressing `^C` twice on the server will now cause it to hard-exit immediately.
* `Tools` now has `EXCEPTION_TOLERANCE` enabled.


## 140.0.0

### Breaking changes

* `IReplayRecordingManager.RecordingFinished` now takes a `ReplayRecordingFinished` object as argument.
* `IReplayRecordingManager.GetReplayStats` now returns a `ReplayRecordingStats` struct instead of a tuple. The units have also been normalized

### New features

* `IReplayRecordingManager` can now track a "state" object for an active recording.
* If the path given to `IReplayRecordingManager.TryStartRecording` is rooted, the base replay directory is ignored.

### Other

* `IReplayRecordingManager` no longer considers itself recording inside `RecordingFinished`.
* `IReplayRecordingManager.Initialize()` was moved to an engine-internal interface.


## 139.0.0

### Breaking changes

* Remove Component.Startup(), fully replacing it with the Eventbus.


## 138.1.0

### New features

* Add rotation methods to TransformSystem for no lerp.

### Bugfixes

* Fix AnimationCompleted ordering.


## 138.0.0

### Breaking changes

* Obsoleted unused `IMidiRenderer.VolumeBoost` property. Use `IMidiRenderer.VelocityOverride` instead.
* `IMidiRenderer.TrackedCoordinates` is now a `MapCoordinates`.

### New features

* Added `Master` property to `IMidiRenderer`, which allows it to copy all MIDI events from another renderer.
* Added `FilteredChannels` property to `IMidiRenderer`, which allows it to filter out notes from certain channels.
* Added `SystemReset` helper property to `IMidiRenderer`, which allows you to easily send it a SystemReset MIDI message.

### Bugfixes

* Fixed some cases were `MidiRenderer` would not respect the `MidiBank` and `MidiProgram.
* Fixed user soundfonts not loading.
* Fixed `ItemList` item selection unselecting everything when in `Multiple` mode.


## 137.1.0

### New features

* Added BQL `paused` selector.
* `ModUpdateLevel.PostInput` allows running content code after network and async task processing.

### Other

* BQL `with` now includes paused entities.
* The game loop now times more accurately and avoids sleeping more than necessary.
* Sandboxing (and thus, client startup) should be much faster when ran from the launcher.


## 137.0.0

### Breaking changes

* Component network state handler methods have been fully deprecated and replaced with the eventbus event equivalents (ComponentGetState and ComponentHandleState).


## 136.0.1

### Bugfixes

* Fixed debugging on Linux when CEF is enabled.


## 136.0.0

### New features

* Several more style box properties now scale with UI scale. Signature of some stylebox methods have been changed.

### Bugfixes

* Fixed OutputPanel scroll-bar not functioning properly.


## 135.0.0

### Breaking changes

* Style boxes now scale with the current UI scale. This affects how the the margins, padding, and style box textures are drawn and how controls are arranged. Various style box methods now need to be provided with the current UI scale.


## 134.0.0

### Breaking changes

* Several methods were moved out of the `UserInterface` components and into the UI system.
* The BUI constructor arguments have changed and now require an EntityUid to be given instead of a component.


## 133.0.0

### Breaking changes

* Replace Robust's Vector2 with System.Numerics.Vector2.

### New features

* `AssetPassPipe` has a new `CheckDuplicates` property that makes it explicitly check for and drop duplicate asset files passed through.

### Bugfixes

* Static entities that are parented to other entities will no longer collide with their parent.
* Fix some miscellaneous doc comments and typos (e.g. PvsSystem and EntityManager).
* Fix ContentGetDirectoryEntries.


## 132.2.0

### New features

* Add method to clear all joints + relayed joints on an entity.

### Other

* Lower default MTU to `1000`.

### Internal

* Resolved some warnings and unnecessary component resolves.


## 132.1.0

### New features

* `Robust.Shared.Physics.Events.CollisionChangeEvent` now has the `EntityUid` of the physics body.

### Other

* Paused entities now pause their animations. There's no guarantee they'll resume at the same point (use SyncSprite instead).

### Internal

* Fix ComponentTreeSystem warnings.
* Fix some miscellaneous other warnings.


## 132.0.1

### Bugfixes

* Return maps first from FindGridsIntersecting which fixes rendering order issues for grids.


## 132.0.0

### Breaking changes

* TimeOffsetSerializer now always reads & writes zeros unless it is reading/writing an initialized map. EntityPrototypes with TimeOffsetSerializer data-fields need to default to zero.\
* TimeOffsetSerializer now only applies a time offset when reading from yaml, not when copying.

### New features

* Added a function to count the number of prototypes of a given kind. See `IPrototypeManager.Count<T>()`.

### Bugfixes

* Fixed a bug in `IPrototypeManager.EnumerateParents()` that was causing it to not actually return the parent prototypes.

### Other

* Map serialisation will now log errors when saving an uninitialized map that contains initialized entities.


## 131.1.0

### New features

* Add NextByte method to random.
* Add method to get a random tile variant.

### Bugfixes

* Fix replay component state bug.

### Internal

* Remove some AggressiveOptimization attributes.


## 131.0.0

### Breaking changes

* `IWritableDirProvider` async functions have been removed.
* Replay recording & load API has been reworked to operate on zip files instead.
* Constants on `IReplayRecordingManager` have been moved to a new `ReplayConstants` class, renamed and values changed.

### New features

* Added `ISawmill.Verbose()` log functions.
* Replays are now written as `.zip` files. These will be [content bundles](https://docs.spacestation14.io/en/launcher/content-bundles) directly executable by the launcher if the server has the necessary build information.
* Client replays now use local time rather than UTC as default file name.


## 130.0.0

### Breaking changes

* Engine versions will no longer start with a leading 0.


## 0.129.0.1


## 129.0.0

### Breaking changes

* `AnchorSystem.Attach()` now behaves more like the obsolete `AttachToEntity()` methods as it will automatically detach a player from their current entity first.
* A chunk of server- and client-side `PrototypeLoadManager` code has been moved to shared.
* Replay recording and playback now supports client-side replays. Many replay related functions, cvars, and commands have changed.

### New features

* Richtext tags can now be overridden by content
* The LineEdit control now has a field to override the StyleBox
* `IWritableDirProvider` has new methods for async file writing.

### Bugfixes

* Updated Lidgren, fixing a bug where socket errors were not reported properly on Linux.

### Other

* The `Dirty()` method for networked components now has an override that takes  in an EntityUid. The old IEntityManager method being obsoleted.



## 0.128.0.0

### Breaking changes

* Add ILocalizationManager as a dependency on systems as `Loc`.


## 0.127.1.0

### New features

* Add SpriteSystem.Frame0 method for entity prototypes.


## 0.127.0.0

### Breaking changes

* Rename PVSSystem to PvsSystem.

### New features

* Added `launch.launcher` and `launch.content_bundle` CVars. These are intended to eventually replace the `InitialLaunchState` values.
* Allow `System.Net.IPAdress` through sandbox _properly_, add `System.Net.Sockets.AddressFamily` too.
* Systems now have their own logger sawmills automatically and can be access via `Log`.

### Bugfixes

* Make BoxContainer's MeasureOverride account for stretching.
* Fix IPAddress sandboxing.
* Revert physics contact getcomponents and also fix ShouldCollide ordering for PreventCollideEvent.


## 0.126.0.0

### Breaking changes

* Several `MapManager` methods were moved to `MapSystem`.
* The signature of grid lookup queries has changed, with a new optional `includeMap` bool added in-between other optional bools.

### New features

* `System.Net.IPAddress` is now accessible from the sandbox.

### Bugfixes

* Fixed RichText not rendering some tags properly for some UI scales.
* Text inside of `OutputPanel` controls should no longer overlap with the scrollbar.

### Other

* Obsoleted the following methods from `IPlayerSession`: `AttachToEntity`, `DetachFromEntity`. Use the methods in `ActorSystem` instead.
* Static Loggers (e.g., `Logger.Log()` are now obsoleted. Get a sawmill from ILogManager instead.
* Several `MetadataComponent` setters have been marked as obsolete. Use `MetaDataSystem` methods instead.

### Internal

* Removed several static logging calls.


## 0.125.0.1

### Other

* Use a logger sawmill in MapManager rather than the static logger.


## 0.125.0.0

### Breaking changes

* Several replay related cvars and commands have been renamed.

### New features

* Added support for basic replay playback. The API is likely to change in the next version or two.


## 0.124.0.1

### New features

* Added `CompletionHelper.ContentDirPath()`.
* Added `vfs_ls` command to list VFS contents.
* The resource manifest (`manifest.yml`) now accepts a `clientAssemblies` key. When given, only the assembly names listed will be loaded from `/Assemblies/` rather than automatically loading all assemblies found.

### Bugfixes

* Fix exception if running the `>` command (remote execute) without even a space after it.
* `ResPath.RelativeTo()` now considers non-rooted paths relative to `.`.
  * This fixes some things like `MemoryContentRoot`'s `FindFiles()` implementation.
* Fix `IContentRoot.GetEntries()` default implementation (used by all content roots except `DirLoader`) not working at all.
* Made `ResourceManager.ContentGetDirectoryEntries()` report content root mount paths as directories.

### Internal

* Made `ConfigurationManager` not-abstract anymore so we can instantiate it from tests.
* Added new tests for `ResourceManager`.


## 0.124.0.0

### Breaking changes

* PreventCollideEvent changes to align it with the other physics events.


## 0.123.1.1

### Bugfixes

* Also clone warmstarting data for joints in the physics solver.


## 0.123.1.0

### New features

* Add Box2.Rounded(int digits) method.
* Add Pure attributes to Box2 methods.


## 0.123.0.0

### New features

* Added `ValueList.RemoveSwap()`
* The Centroid property on polygon shapes is now available to content.

### Bugfixes

* Fixed keyboard events always propagating to the default viewport if `devwindow` is open.
* Fixed some map-manager queries not properly using the `approx` argument.

### Other

* Several build/version cvars are now replicated to clients, instead of being server exclusive.


## 0.122.0.0

### Breaking changes

* Obsolete some MapManager queries.
* Add EntityUid to some MapManager queries.


## 0.121.0.0

### Breaking changes

* Add replaying loading / reading.

### New features

* Add setter for PlayingStream that also updates source.
* Add IWritableDirProvider.OpenOSWindow.

### Bugfixes

* Fix component lookups not considering whether an entity is in a container and the flag is set.


## 0.120.0.0

### Breaking changes

* Relay contained joints to parents and no longer implicitly break them upon container changes.

### Bugfixes

* Fix upload folder command.
* Fix SpriteView scaling for aspect ratios.

### Internal

* Cleanup MapManager slightly.


## 0.119.0.1

### Bugfixes

* Fix non-hard kinematiccontroller fixtures not colliding.


## 0.119.0.0

### Breaking changes

* Move prototype upload commands to the engine.

### New features

* Add IContentRoot.FileExists(ResPath).


## 0.118.0.0

### Breaking changes

* ComponentRegistry has been re-namespaced.

### New features

* You can now provide a ComponentRegistry to SpawnEntity to override some components from the prototype.


## 0.117.0.0

### Breaking changes

* Deprecate some sprite methods and cleanup IconComponent.
* YAML Linter supports inheritance.


## 0.116.0.0

### Breaking changes

* Removed AppearanceVisualizers.
* Modify replay record directory selection.


## 0.115.0.0

### Breaking changes

* The signature and behaviour of `IClientGameStateManager.PartialStateReset()` has changed. By default it will no longer delete client-side entities, unless they are parented to a networked entity that is being deleted during the reset.


## 0.114.1.0

### New features

* Add a new method for physics joint removal.

### Other

* Slightly speedup entity deletion.

### Internal

* Remove static logs from EntityManager.


## 0.114.0.0

### Breaking changes

* The way that UI themes resolve textures has changed. Absolute texture paths will simply be read directly, while relative paths will attempt to find a theme specific texture before falling back to simply trying to read the given file path.
* The signature of public UI theme methods have changed, and some new methods have been added.

### New features

* Added non-generic versions of various component/entity lookup queries.

### Bugfixes

* Fixed an erroneous error that would get logged when clients reconnect to a server.
* Fixed a UI bug that was preventing some controls from being disposed and was causing the UI to become laggy.


## 0.113.0.3

### Bugfixes

* Fix PVS error log threading issue.


## 0.113.0.2

### Bugfixes

* Removed or fixed some erroneous debug asserts
* Fixed entity-deletion not being properly sent to clients


## 0.113.0.1

### Bugfixes

* Use ThemeResolve for TextureButton texture normals.


## 0.113.0.0

### Breaking changes

* Move JobQueue<T> from content to engine.

### New features

* Make InitializeEntity and StartEntity public. InitializeAndStartEntity was already public.

### Bugfixes

* Add padding to font glyphs in the atlas.
* Fix log for duplicate component references.
* Make Map-Grids set GridUid earlier.
* Fix hidden action numbers when updating UI theme.
* Fix joint change events subscribing to predictedphysics instead of just physics.

### Other

* Remove joint log as it's never been read and caused threading issues.
* Decouple vvwrite / vvread / vvinvoke perms slightly from vv so vv no longer implicitly grants the others.
* Add start line to duplicate prototype yaml error.
* Fix debug sprite assert.
* Fix some joint bugs


## 0.112.0.1


## 0.112.0.0

### Breaking changes

* Move default theme directory to /Interface/ from /UserInterface/
* Try to fix contact mispredicts with PredictedPhysicsComponent.

### Bugfixes

* Fix JSON Serialization of ResPath.

### Other

* Change prof tree style & add basic stylesheet support.


## 0.111.0.0

### Breaking changes

* Add default stylesheet for engine + debug connect screen.


## 0.110.0.0

### Breaking changes

* Remove name + authors from map files as these were unused and overwritten on every mapfile write.

### Bugfixes

* Fix Omnisharp failing to analyze the client by default.
* Fix EntityLookup not properly adding nested container entities.

### Other

* Sort NetSerializable types.
* Remove obsolete Fixture.Body references.


## 0.109.1.0

### New features

* Add "IsDefault" to EntityManager for basic checks on whether an entity has default prototype data.


## 0.109.0.0

### Breaking changes

* `BeforeSaveEvent` has been moved from `Robust.Server.Maps` to `Robust.Shared.Map.Events`

### New features

* Added `IMidiRenderer.ClearAllEvents()`, a new method that clears all scheduled midi events.
* Added a new event (`BeforeSaveEvent`) which gets raised before a map/entity gets serialized to yaml.
* Added a new `ROBUST_SOUNDFONT_OVERRIDE` environmental variable that can be used to override system soundfonts.

### Bugfixes

* Fixed `EndCollideEvent` not setting the EntityUid fields.
* Fixed a bug that would cause screen-space overlays to sometimes not be drawn.


## 0.108.0.0

### Breaking changes

* Physics fixtures are now serialized by id, fixture rather than as a list with ids attached.


## 0.107.0.1

### Bugfixes

* Fix bad logs on maploader not listing out bad prototypes.


## 0.107.0.0

### Breaking changes

* Pass in dependencies to LocalPlayer AttachEntity (was anyone even using this method?)

### Internal

* Light query changes for some optimisation.
* Remove Texture.White IoC resolves in a lot of rendering areas.


## 0.106.1.0

### New features

* Screen-space overlays now use call `BeforeDraw()` and can use the `RequestScreenTexture` and `OverwriteTargetFrameBuffer` options.
* Added the `LoadedMapComponent`. It can be used to identify maps created by loading them from a yml file.


### Other

* `GameShared` no longer has a finalizer that triggers in some cases like tests.


## 0.106.0.0

### Breaking changes

* Update map file schema validator for new format.
* TimeOffsetSerializer fixes to use serv3 copying.

### Bugfixes

* Fix ResPath null errors.
* Fix queued deletion error log on entitymanager shutdown.

### Other

* Added transform recursion check in debug.


## 0.105.1.0

### New features

* Add CompOrNull to the EntityQuery struct.
* Add basic maploader support for entity renaming.


## 0.105.0.0

### Breaking changes

* Removed server and shared sprite components.

### New features

* Add LayerExists to sprites for object keys (previously it was only integer keys).

### Bugfixes

* Fix placement overlay error and add exception tolerance to it.


## 0.104.1.0

### New features

* VV now automatically dirties components.

### Bugfixes

* Fix CompletionHelper paths having double // on the end.


## 0.104.0.0

### Breaking changes

* API Changes to SpriteView control to generalize it.


## 0.103.0.0

### Breaking changes

* Maps are now saved by prototype -> entities rather than as just entities. Maps are currently backwards compatible but this is liable to change.

### New features

* RobustServerSimulation is public and usable by content for tests or benchmarking.
* Add sf3 extension support to midis.

### Bugfixes

* Fix random.Prob inequality.

### Other

* Adjust centerpoint for spriteview sprites.
* Mark ComponentReference as obsolete.


## 0.102.1.0

### New features

* `echo` console command to echo things.
* Add some public methods to physics system for applying force/torque.

### Bugfixes

* Fix a NRE when no window icon is specified.

### Other

* Set console code page to UTF-8 explicitly on Windows to fix output of non-ASCII characters.


## 0.102.0.0

### Breaking changes

* Loading  maps with invalid entity UIDs should now log errors.

### New features

* The yaml linter should now error on duplicate entity prototypes

### Bugfixes

* Fix a PVS bug that could put one entity into two different PVS chunks.

### Other

* EntityUid indexing should now start at 1 when saving maps.


## 0.101.1.1

### Bugfixes

* Fix polygon deserialization leading to the last vert being 0,0.


## 0.101.1.0

### New features

* Added a mode to entity placement to allow replacing any existing entities on a tile.

### Other

* Re-order initialization so BroadcastRunLevel is run after userinterfacemanager PostInitialize.


## 0.101.0.0

### Breaking changes

* Port Quickhull from Box2D and replace GiftWrapping.
* Removed a lot of unused physics code.

### Bugfixes

* Fix damping for mouse joint.
* Fix Distance outputs for overlapping circles.


## 0.100.0.0

### Breaking changes

* `ILookupWorldBox2Component` has been removed. If an entity does not have fixtures/physics a `WorldAABBEvent` will now be raised.

### Bugfixes

* Fixes a concurrent hashset modification exception in PVS


## 0.99.0.0

### Breaking changes

* Revert the reversion of the ResPath removal from 0.98.0.0

### New features

* StartCollideEvent, EndCollideEvent, and physics contacts now have the relevant EntityUids.

### Bugfixes

* Remove initialization code that forced transform and physics components first.


## 0.98.0.0

### Breaking changes

* Revert bulk ResPath refactor due to instability.


## 0.97.1.1

### Bugfixes

* Fixed assembly paths being used having double //


## 0.97.1.0

### New features

* FastNoiseLite is now netserializable.
* PVS ack processing is now parallel and also improved grafana metrics for PVS.

### Other

* Add invalid broadphase check to EntityLookupSystem.
* Made NetGraph logarithmic.


## 0.97.0.0

### Breaking changes

* Fully replace ResourcePath (class) with ResPath (struct).

### Other

* Add stacktrace to transform logs.


## 0.96.9.0

### New features

* `RobustIntegrationTest` now has a `DoGuiEvent()` method that can directly pass `GUIBoundKeyEventArgs` to a control.


## 0.96.8.2

### New features

* The `LayerSetData()` function can now be used to clear a sprite layer's shader.

### Bugfixes

* Fixed sandboxing verifying against `Robust.` assemblies inside `Robust.Client.WebView`, causing an older assembly to be verified against.


## 0.96.8.1

### Bugfixes

* Fix MapInit not being run on entities in some instances.


## 0.96.8.0

### Bugfixes

* Create entities before applying entity states. This fixes parenting issues in some instances, for example on a freshly split grid the client would give an exception.

### Other

* Entities have their paused state set before initialisation rather than after.

### Internal

* Added a BroadphaseNetworkingTest.


## 0.96.7.0

### New features

* `IDynamicTypeFactory.CreateInstance` now has the option to not perform dependency injection.
* Added normal blend mode for shaders
* Added a new ResPath struct that is intended to eventually replace ResourcePath

### Bugfixes

* Hopefully fixed an IndexOutOfRange exception in AudioSystem
* Fixed a potential IndexOutOfRange exception in ContainerSystem


## 0.96.6.0

### New features

* Added overrides to shuffle Span<T> and ValueList<T> in IRobustRandom.
* Added hotkeys to close the most recent window and all windows.

### Other

* Improved some container assert messages.


## 0.96.5.0

### New features

* Added source generator for automatically generating component state getting & handling code. Significantly reduces boilerplate when creating networked components.


## 0.96.4.0

### Bugfixes

* Component delta states can now have an initial full state inferred by clients.


## 0.96.3.0

### Other

* Updated server SQLitePCLRaw to 2.1.4.


## 0.96.2.0


## 0.96.1.0

### New features

* Implemented deleting a full word at a time.

### Bugfixes

* Fixed `ContainerSystem.EmptyContainer` sometimes failing to empty containers.
* Fixed container state handling sometimes failing to insert or remove entities.
* Fix content test workflow.
* Text contents won't draw over the scrollbar for OutputPanel controls anymore.
* Invalidate OutputPanel entries upon it entering the UI tree. This fixes some bugs where text is added while it's outside of the tree without the UI scale cvar being set causing separate sizings in entries.


## 0.96.0.4

### Bugfixes

* Revert InRange entity lookup range change due to content bugs.
* Fix implicit appearance state data.


## 0.96.0.3

### Bugfixes

* Fix sprite error log to report the key not the layer.
* Fix log length for physics contact error.
* Fix discord null errors.
* Adjust InRange lookups to check if the centre of body is in range.

### Other

* Add more audio logs.


## 0.96.0.2

### Bugfixes

* Fix adding MapGridComponent to a map with pre-existing child entities.


## 0.96.0.1

### Other

* Set blend function for shaders with ShaderBlendMode.None
* Add logs around fixture lengths in contact updates.
* Revert previous contact changes to try to make physics slightly more stable until Box2D 3.0.
* Adjusted QueueDeleteEntity log on client to care if the entity is deleted in prediction.


## 0.96.0.0

### Breaking changes

* Removed `MapId` serializer. Serialize the map's EntityUid instead.
* Renamed `MapComponent.WorldMap` to `MapComponent.MapId`.

### New features

* Added showrot command as a counterpart to showpos.

### Other

* Added error logs when QueueDel is called on the client for networked entities.
* Added logs around physics contact errors that have been happening.


## 0.95.0.0

### Bugfixes

* Reverted making `MetaDataComponent.PauseTime` a yaml data-field, as it caused issues when saving uninitialised maps.

### Internal

* `TextEdit`'s `NextWordPosition` has been replaced with `EndWordPosition`


## 0.94.0.0

### Breaking changes

* `IGameTiming.IsFirstTimePredicted` is now false while applying game states.

### Bugfixes

* `MetaDataComponent.PauseTime` is now a yaml data-field
* The client-side `(un)pausemap` command is now disabled while connected to a server.

### Internal

* Use a List<Contact> for contacts instead of a shared arraypool to try to fix the contact indexing exception.
* Moved IoC dependencies off of physics contacts.


## 0.93.3.0

### New features

* Unnecessary tiles are no longer written to map file tilemaps.
* Added the ability to enable or disable grid splitting per grid.

### Other

* Added additional logs around contact issue


## 0.93.2.0

### New features

* Add CompletionHelpers for components and entityuids.


## 0.93.1.0

### New features

* Add PlayPredicted audio method for EntityCoordinates.

## 0.93.0.0

### Breaking changes

* Arguments of ContainerSystem's `EmptyContainer()` have changed. It now also returns removed entities.

### New features

* Added a TerminatingOrDeleted() helper function
* Added a `hub_advertise_now` command.

### Bugfixes

* Fixed some multi-threading IoC errors in the audio system.
* The map validator now allows entities to specify missing components.
* Fixed a potential stack overflow in the colour slider control.
* Fixed sprites sometimes not updating `IsInert`.

### Other

* `TransformComponentAttachToGridOrMap()` is now obsoleted. use the newly added system method instead.
* Made RSI preloading more error toletant.
* Added some new benchmarks for testing archetype ECS.


## 0.92.2.1

### Bugfixes

* Revert tile bound shrinkage as it was causing erroneous test failures on content.


## 0.92.2.0

### New features

* Added Box2iEdgeEnumerator for iterating its bounds.
* Added a CompletionResult helper for MapIds
* Added some helper methods for System.Random (useful for seeded RNG)

### Bugfixes

* Shrink tile bounds by 0.05. In some cases the polygon skin radius was causing overlap on other tiles and leading to erroneous lookup r
* Use preset matrixes for certain Matrix3 angles to avoid imprecision issues with transformations.


## 0.92.1.0

### New features

* Add option to SplitContainer for which split expands on parent resize

### Internal

* Updated Lidgren to v0.2.4.


## 0.92.0.0

### New features

* Exposed more properties on `FastNoiseLite`.
* Added fallback culture for localization.

### Bugfixes

* Fixed noise DD.

### Other

* Added new `DebugOpt` and `Tools` build configurations. These must be added to your solution file and apply to all projects importing `Robust.Properties.targets`.
  * `DebugOpt` is "`Debug` with optimizations enabled".
  * `Tools` has development tools (e.g. `launchauth` command) that release builds don't, while still having asserts (`DEBUG`) off and optimizations on.
* All configurations except `Release` now define `TOOLS`.
* `Release` is now intended to be "as close to published release as possible" with game configuration. Use `Tools` as build configuration instead for scenarios such as mapping.
* `Robust.Properties.targets` should now be included at the end of project files. `Robust.Analyzers.targets` and `Robust.DefineConstants.targets` are now included by it automatically.

### Internal

* General cleanup to MSBuild files.

## 0.91.0.0

### Breaking changes

* `ColorSelectorSliders` now uses SpinBox instead of FloatSpinBox.

### New features

* `IntegrationOptions` now allows changing the `ILogHandler` used by the integration test via `OverrideLogHandler`.

### Bugfixes

* Default integration test log output should more reliably capture `TestContext.Out` now.


## 0.90.0.0

### Breaking changes

* Add tile edge rendering support.

### New features

* Add .AsUint() for ValueDataNode.

### Bugfixes

* Fix AnchorEntity replication when the coordinate doesn't change
* Fix some PVS bugs.
* Fix rounding in GetGridOrMapTilePosition.


## 0.89.1.0

### New features

* `web.headless` CVar can now be used to avoid loading CEF with graphical client.

### Bugfixes

* `web.user_agent` CVar can now be overriden by content before WebView is initialized.

### Other

* WebView works again and is properly available from the launcher.

### Internal

* Clean up WebView initialization logic to avoid static `IoCManager`.


## 0.89.0.0

### Breaking changes

* Add EntityUid as an arg to SharedTransformSystem and remove more .Owner calls.

### New features

* Add by-ref event analyzer.
* Add option to hide scrollbars for ScrollContainers.
* Add an out EntityUid overload to EntityQueryEnumerator<T>.

### Bugfixes

* Fix exception on server shutdown.
* Fix concurrent update error in byref registrations for serializationmanager.
* New grids created from placement manager start at 0,0 rather than -1,-1.

### Other

* `dump_netserializer_type_map` command to debug desynchronization issues with NetSerializer's type map.


## 0.88.1.0

### New features

* Added a new OnScreenChanged event that gets invoked when `IUserInterfaceManager.ActiveScreen` changes.
* UI state interfaces such as `IOnStateEntered<TState>` now also get invoked whenever the current state inherits from `TState`.

### Bugfixes

* Fixed `WritableDirProvider.Find()`. This fixes custom MIDI soundfonts on Windows.
* Fixed server startup crash with string serializer length checks.
* Fixed `CS8981` errors in `Robust.Benchmarks`.
* Fixed C# interactive errors when engine started without content-start.
* Fixed FormattedMessage.IsEmpty() returning the wrong result.

### Other

* Map pausing now gets properly networked
* SplitContainers controls now have a minimum draggable area, so that they can function without any padding.

### Internal

* Fixed `CS8981` errors in `Robust.Benchmarks`.


## 0.88.0.0

### Breaking changes

* A `Default` font prototype is now required. I.e.:
    ```yaml
    - type: font
      id: Default
      path: /Fonts/NotoSans/NotoSans-Regular.ttf
    ```

### New features
* `FormattedText.MarkupParser` got refactored to be more robust and support arbitrary tags.
* New rich text tags can be added by implementing `IMarkupTag`



## 0.87.1.1

### Bugfixes

* Fixed source of PVS assert tripping in debug.


## 0.87.1.0

### Bugfixes

* Fixed a PVS bug that would sometimes cause it to attempt to send deleted entities.
* Fixed server commands not getting sent to clients after disconnecting and reconnecting.
* Fixed a text input error when using the right arrow key while at the second to last character.


### Other

* Sprite view controls now use the sprite's offset when rendering.
* The sprite system should now animate any rendered sprites with RSI animations, instead of only animating those visible in the main viewport and sprite view controls.


## 0.87.0.0

### Breaking changes

* `UIScreen.GetOrNewWidget()` has been replaced with `GetOrAddWidget()`.

### New features

* Added `IWritableDirProvider.OpenSubdirectory()`, which returns a new `IWritableDirProvider` with the root set to some subdirectory.
* Added `UiScreen.TryGetWidget()`
* Added a virtual `Shutdown()` method for game/module entry points.

### Bugfixes

* Fixed SyncSpriteComponent not properly syncing entities that are out of view.
* Fixed a bug preventing client-side commands from being properly registered.
* Fixed a bug causing PVS to unnecessarily send extra data.


## 0.86.0.0

### Breaking changes

* Undid `*.yaml` prototype loading change from previous version.
* `IConsoleHost`'s `RegisteredCommands` field has been renamed to `AvailableCommands`.
* Several light related cvars have been renamed. E.g., "display.softshadows" is now "light.softshadows".
* The "display.lightmapdivider" integer cvar has been replaced with a float multiplier named "light.resolution_scale".


### New features

* Command definitions have a new bool that restricts them to only be executable by the server or in single player mode. Several "server only" commands have been moved to to shared code and now use this option.
* The FOV color is now configurable via the "render.fov_color" cvar

### Bugfixes

* SDL2 backend now works if the client is started with fullscreen.

### Other

* SDL2 backend now handles quit events (⌘+Q on macOS).
* SDL2 backend now logs video driver backend used on initialization.
* The engine will now warn on startup if `*.yaml` files are found in resources, as this most likely indicates an accident.
* Added entity, occluder and shadow-casting light counts to the clyde debug panel.
* The HistoryLineEdit control now invokes `OnTextChanged` events when selecting history items

### Internal

* Changed thread safety around `ResourceManager`'s VFS roots, removing the use of error prone reader-writer locks.
* SDL2 log now shows log category.
* Removed OpenTK DllMap code.


## 0.85.2.0

### New features

* Threaded windowing API usage is now behind a CVar, disabled by default on macOS to avoid crashes.
* Box2i, ImmutableHashSet, ISet, and IReadonlySet can now be serialized.
* Added helpers for Box2i Center / Vector2i Up-Down-Left-Right.
* Implement blend modes for rendering.

### Bugfixes

* MacOS with the SDL2 backend now has DPI scaling enabled.
    * Fixed DPI scaling calculations on platforms outside Windows.
* Grids on top of maps that are also grids should render correctly now.
* Fixed bug in ScrollContainer that could cause permanent loops.
* Fixed occluder tree error.
* Fixed Texture.GetPixel.

### Other

* System F3 panel now correctly fetches processor model on Apple Silicon devices.
* UI content scale is now listed in the F3 coordinates panel.
* SDL2 backend is now wired up to update key names dynamically on keyboard mode change.
* The prototype reload event is no longer wrapped under #if !FULL_RELEASE.
* The engine now loads `*.yaml` files (previously loading only `*.yml`) for prototypes.

### Internal

* `keyinfo` command has enum completions.

## 0.85.1.1

### Bugfixes

* Fixed GameStateManager error when resetting client-side prediction


## 0.85.1.0

### New features

* RSI's now get combined into a large atlas.

### Bugfixes

* Removed bad PlayAudioPositionalMessage error log & fixed fallback coordinate check.
* Fixed MouseJoint parallelisation exception.

### Internal

* Fixed some warnings in GameStateManager


## 0.85.0.1

### Bugfixes

* Fix fixture client state handling not removing the existing fixture.
* Use a dummy entity for placement manager preview so offsets are applied correctly.


## 0.85.0.0

### Breaking changes

* Component.Shutdown() has now been removed and the eventbus should be used in its place.
* Component.Name has now been removed and IComponentFactory.GetComponentName(Type) should be used in its place.

### Bugfixes

* Ensure fixture contacts are destroyed even if no broadphase is found.
* Ensure fixtures are re-created in client state handling. There was a subtle bug introduced by updating existing ones where contacts were incorrectly being retained across prediction. This was most obvious with slipping in SS14.


## 0.84.0.0

### Breaking changes

* EffectSystem has been removed.

### New features

* Added Pidgin parser to the sandbox whitelisted.

### Bugfixes

* Fixed physics ignoring parallelisation cvars
* Global audio volume is no longer overridden every tick.
* Fix `SpriteComponent.CopyFrom()` not working properly.
* Fix cvar TOML parsing failing to read some numeric cvars.

### Other

* Improved physics joint logging.


## 0.83.0.0

### Breaking changes

* Physics has been ECSd with large API changes:
- Shapes can be updated via the system rather than requiring the caller to handle it.
- Access attributes have been added.
- Implemented IEquatable for Fixture Shapes
- Removed obsolete PhysicsComponent APIs.
- Removed usage of Component.Owner internally.


## 0.82.0.0

### Breaking changes

* `Box2Rotated.Centre` has been renamed to `.Center`
* `ISpriteComponent` has been removed. Just use `SpriteComponent` instead.

### Bugfixes

* Fixed prototype reloading/uploading.
* Fixed UI tooltips sometimes causing a null reference exception.

### Other

* Map/world velocity calculations should be slightly faster.
* `EnsureComp` will now re-add a component if it has been queued for removal.


## 0.81.0.0

### Breaking changes

* TransformComponent,Parent has been removed. Use the ParentUid & get the component manually.

### New features

* The Popup control now has an OnPopupOpen event.

### Other

* Various transform methods are now obsolete. Use the methods provided by the transform system instead.
* TransformComponent.MapUid is now cached (previously required a dictionary lookup)


## 0.80.2.0

### New features

* Tooltips now provide the option to track the mouse cursor.


## 0.80.1.0

### New features

* Added location of compile errors to XAML UI.
* Add CC-BY to RSI.json
* Allow customising radio buttons for RadioOptions.
* Added CVar to override CEF useragent.

### Bugfixes

* Fix incorrect size of second window in split container.
* Fix PreventCollideEvent fixture ordering.

### Other

* Obsoleted .Owner for future work in removing components storing a reference to their entityuid.


## 0.80.0.0

### Breaking changes

* Moved ConvexHullPolygons and MaxPolygonVertices cvars to constants.
* Moved the PhysicsMap Gravity property to its own controller.
* Made some layout changes to Split Container.

### New features

* Added the colliding fixtures to PreventCollideEvent.

### Bugfixes

* Grids overlapping entities will now flag the entity for grid traversal.

### Other

* The split container `Measure()` override now more accurately reflects the space available to children. Additionally, the split position is now publicly settable.

### Internal

* Removed manual component registrations.


## 0.79.0.1

### New features

* Add helper GetDirection to SharedMapSystem that offsets a Vector2i in the specified direction by the specified distance.
* UIController now implements IEntityEventSubscriber

### Bugfixes

* The fast TryFindGridAt overload will now also return the queried map's MapGridComponent if it exists.

### Other

* Updated window dragging movement constraints. By default windows can now be partially dragged off-screen to the left. This is configurable per window. This also fixes a bug where windows could become unreachable.

### Internal

* Remove 2 TryGetComponents per physics contact per tick.


## 0.79.0.0

### Breaking changes

* EntityInitializedMessage has been removed; the C# event invoked on EntityManager (EntityInitialized) should be used in its place.
* TileChangedEventArgs has been removed.

### Bugfixes

* Fix tooltip panels being incorrectly sized for their first frame.
* Client will no longer predict physics sleeping on bodies that are unable to sleep.
* Style box texture scaling has been fixed.

### Other

* Added TaskCompletionSource to the sandbox.

### Internal

* IPhysManager has been removed for a slight physics contacts optimisation.
* Optimise TryFindGridAt, particularly for grid traversals.
* MapGridComponent now uses delta component states.
* Removed some TryGetComponent from IsMapPaused, speeding up entity initialization in some instances.


## 0.78.0.0

### Breaking changes

* Removed the obsoleted `GlobalLinearVelocity()` EntityUid helper method.
* INetConfigurationManager now has client & server side variants. Clients can now properly set server authoritative cvars when in singleplayer mode
* IPhysBody has been removed. Just use the physics component.
* Physics joints haven been slightly refactored and some method signatures have changed.

### New features

* Added a new cvar to limit audio occlusion raycast lengths ("audio.raycast_length").
* IRobustSerializer has new public methods for getting hashes and setting string serializer data.

### Bugfixes

* Fixed broken click bound checks in the `Tree` UI Control.
* Removed erroneous debug assert in render code that was causing issued in debug mode.
* Fixed some instances where rotation-less entities were gaining non-zero local rotation.

### Other

* Tickrate is now shown in the f3 debug monitors


## 0.77.0.2

### New features

* Scroll containers now have public methods to get & set their scroll positions.

### Bugfixes

* Fixed entity spawn menu sometimes not properly updating when filtering entities.

### Other

* Physics contacts are now stored per-world rather than per-map. This allows the multi-threading to be applicable to every contact rather than per-map.
* Contacts will no longer implicitly be destroyed upon bodies changing maps.


## 0.77.0.1

### Bugfixes

* Fix AttachToGridOrMap not retaining an entity's map position.


## 0.77.0.0

### Breaking changes

* ClientOccluderComponent has been removed & OccluderComponent component functions have been moved to the occluder system.
* The OccluderDirectionsEvent namespace and properties have changed.
* The rendering and occluder trees have been refactored to use generic render tree systems.
* Several pointlight and occluder component properties now need to be set via system methods.
* SharedPhysicsMap and PhysicsMap have been combined.
* RunDeferred has been removed from transformcomponent and updates are no longer deferred.

## 0.76.0.0

### Breaking changes

* Physics contact multi-threading cvars have been removed as the parallelism is now handled by IParallelManager.

### New features

* Physics now supports substepping, this is under physics.target_minimum_tickrate. This means physics steps will run at a constant rate and not be affected by the server's tickrate which can reduce the prevalence of tunneling.
* FastNoise API is now public.

### Other

* UPnP port forwarding now has better logging.
* Physics solver has been refactored to take more advantage of parallelism and ECS some internal code.
* Sprite processing & bounding box calculations should be slightly faster now.
* Nullspace maps no longer have entities attached.


## 0.75.1.0

### New features

* Serv4's notNullableOverride parameter is now enforced by analyzer. For more info, see [the docs](https://docs.spacestation14.io/en/engine/serialization).
* Added command to dump injector cache list.

### Bugfixes

* Fix generic visualisers not working because of recent appearance system changes in v0.75.0.0
* Fix physics not working properly on moving grids (transform matrix deferral).

### Other

* Transform matrix dirtying is deferred again (undo change in v0.75.0.0
* Added two new serv3 analysers (NotNullableFlagAnalyzer and PreferGenericVariantAnalyzer)


## 0.75.0.0

### Breaking changes

* Changed default for `net.buffer_size` to `2`.
* Changed default for `auth.mode` to `Required`. On development builds, the default is overriden to remain at `Optional`, so this only affects published servers.
* The default value for the `outsidePrediction` argument of the `InputCmdHandler.FromDelegate()`  has changed from false to true.

### New features

* Appearance system now has generic `TryGetData<T>()` functions.

### Bugfixes

* Mapped string serializer once again is initialized with prototype strongs, reducing bandwidth usage.
* Fixed various keybindings not working while prediction was disabled.
* Fixed a bug causing rendering trees to not properly recursively update when entities move.

### Other

* Transform matrix dirtying is no longer deferred.
* Cleaned up some `FULL_RELEASE` CVar default value overrides into `CVarDefaultOverrides.cs`.
* VVRead now attempts to serialize data to yaml


## 0.74.0.0

### Breaking changes

* `ITypeReader<,>.Read(...)` and `ITypeCopier<>.Copy(...)` have had their `bool skipHook` parameter replaced with a `SerializationHookContext` to facilitate multithreaded prototype loading.
* Prototypes are now loaded in parallel across multiple threads. Type serializers, property setters, etc... must be thread safe and not rely on an active IoC instance.

### Bugfixes

* Mapped string serializer once again is initialized with prototype strongs, reducing bandwidth usage.

### Other

* Drastically improved startup time by running prototype loading in parallel.
  * `AfterDeserialization` hooks are still ran on the main thread during load to avoid issues.
* Various systems in the serialization system such as `SerializationManager` or `ReflectionManager` have had various methods made thread safe.
* `TileAliasPrototype` no longer has a load priority set.
* Straightened out terminology in prototypes: to refer to the type of a prototype (e.g. `EntityPrototype` itself), use "kind".
  * This was previously mixed between "type" and "variant".

### Internal

* `SpanSplitExtensions` has been taken behind the shed for being horrifically wrong unsafe code that should never have been entered into a keyboard ever. A simpler helper method replaces its use in `Box2Serializer`.
* `PrototypeManager.cs` has been split apart into multiple files.

## 0.73.0.0

### Breaking changes

* The entity lookup flag `LookupFlags.Anchored` has been replaced with `LookupFlags.Static`.
* We are now using **.NET 7**.
* `IDependencyCollection`/`IoCManager` `RegisterInstance` does not automatically add the instance to object graph, so `BuildGraph()` must now be called to see the new instances.
  * `deferInject` parameteres have been removed.

### New features

* The server will now check for any unknown CVars at startup, to possibly locate typos in your config file.
* `IDependencyCollection` is now thread safe.

### Bugfixes

* Fixed config files not being truncated before write, resulting in corruption.

### Other

* Removed some cruft from the `server_config.toml` default config file that ships with Robust.
* Most usages of x86 SIMD intrinsics have been replaced with cross-platform versions using the new .NET cross-platform intrinsics.
  * This reduces code to maintain and improves performance on ARM.
* Tiny optimization to rendering code.
* `RobustSerializer` no longer needs to be called from threads with an active IoC context.
  * This makes it possible to use from thread pool threads without `IoCManager.InitThread`.
* Removed finalizer dispose from `Overlay`.
* Stopped integration tests watching for prototype reload file changes, speeding stuff up.

### Internal

* Moved `SerializationManager`'s data definition storage over to a `ConcurrentDictionary` to improve GC behavior in integration tests.

## 0.72.0.0

### Breaking changes

* EntityPausedEvent has been split into EntityPausedEvent and EntityUnpausedEvent. The unpaused version now has information about how long an entity has been paused.

## 0.71.1.4

### Bugfixes

* Fixed CVars not being saved correctly to config file.

### Other

* Mark `validate_rsis.py` as `+x` in Git.
* Made config system more robust against accidental corruption when saving.


## 0.71.1.3


## 0.71.1.2

### Bugfixes

* Fixed UI ScrollContainer infinite loop freezing client.


## 0.71.1.1

### Bugfixes

* Fixed client memory leaks and improved performance in integration testing.


## 0.71.1.0

### New features

* Better RSI validator script.
* When a new map file is loaded onto an existing map the entities will be transferred over.
* Add an API to get the hard layer / mask for a particular physics body.

### Bugfixes

* Fixed non-filled circle drawing via world handle.
* Fix max_connections in the default server config.
* Fix removal of PVS states for players without ingame status.
* Fix max rotation from the physics solver.

### Internal

* Wrap window rendering in a try-catch.


## 0.71.0.0

### Breaking changes

* `DebugTimePanel`, `DebugNetPanel` and `DebugNetBandwidthPanel` have been made internal.
* RSIs with trailing commas in the JSON metadata are no longer allowed.

### Bugfixes

* `csi` doesn't throw a `NullReferenceException` anymore.

### Other

* The `game.maxplayers` CVar has been deprecated in favor of the new `net.max_connections` CVar. Functionality is the same, just renamed to avoid confusion. The old CVar still exists, so if `game.maxplayers` is set it will be preferred over the new one.
* The new default for `net.max_connections` is 256.
* Debug monitors (F3) now have margin between them.
* F3 (clyde monitor) now lists the windowing API and version in use.
* Added system monitor to F3 with various info like OS version, .NET runtime version, etc...
* The engine now warns when loading `.png` textures inside a `.rsi`. This will be blocked in the future.


## 0.70.0.0

### New features

* `game.desc` CVar for a server description to show in the launcher.
* New system for exposing links to e.g. a Discord in the launcher.
  * The engine does not have a built-in method for configuring these, but it does now have a `StatusHostHelpers.AddLink` method to correctly format these from content. The idea is that content wires the types of links (with icon names) up itself via `IStatusHost.OnInfoRequest`.
  * See also [the HTTP API documentation](https://docs.spacestation14.io/en/engine/http-api) for reference.
* `GameShared` now has a `Dependencies` property to allow access to the game's `IDependencyCollection`. This makes it possible to avoid using static `IoCManager` in `EntryPoint`-type content code.
* A new define constant `DEVELOPMENT` has been defined, equivalent to `!FULL_RELEASE`. See [the docs](https://docs.spacestation14.io/en/technical-docs/preprocessor-defines) for details.
* `IConfigurationManager` has new functions for reading and writing CVar directly from a TOML file `Stream`.
* New `IConfigurationManager.LoadDefaultsFromTomlStream` to load a TOML file as CVar default overrides.
* Added new serializers to support Queue<T> data-fields.
* Added a `FromParent()` function to `IDependencyCollection`, enabling dependencies to be passed to parallel threads.
* `IClientStateManager` now has a `PartialStateReset()` function to make it easier for content to rewind to previous game states.
* Added `IClientNetManager.DispatchLocalNetMessage()`, which allows a client to raise a local message that triggers networked event subscriptions.

### Bugfixes

* `IPlayerSession.OnConnect()` now actually gets called when players connect.
* `MapLoaderSystem.TryLoad(.., out rootUids)` now properly only returns entities parented to the map.

### Other

* Invalid placement types for the entity spawn menu now log warnings.
* Slightly improved sprite y-sorting performance.

### Internal

* The current physics map that an entity is on is now cached in the transform component alongside other cached broadphase data. This helps to fix some broadphase/lookup bugs.

## 0.69.0.0


## 0.68.0.0

### Breaking changes

* Updated yml schema validator to remove the `grids` node.

### Bugfixes

* Fixed position-less audio playing.
* Stop mapgrids from serializing their fixtures.

### Other

* Removed the `restart` command, since it never worked properly and just confused people.
* Add virtual to some UIScreen methods.
* Add public parameterless ctor to MenuBar.


## 0.67.2.2

### Bugfixes

* Fix double MapGrid chunk subscription.
* Fix grid contacts short-circuiting collision.


## 0.67.2.1

### Bugfixes

* Fix MapChunks not being subscribed to by MapGridComponents in some instances.


## 0.67.2.0

### New features

* Add submenu support to menubar controls.

### Bugfixes

* Fix gridtree returning mapgrid maps twice.


## 0.67.1.3

### Bugfixes

* Fix Map regression so now they can be MapGrids again without the client crashing.


## 0.67.1.2

### Bugfixes

* Fix some mapgrids not being marked as dirty and never being sent to clients (thanks checkraze).


## 0.67.1.1

### Bugfixes

* Fix some merge artifacts from mapgrid support for maps.


## 0.67.1.0

### New features

- Maps can now have MapGridComponent added to them.


## 0.67.0.0

### Breaking changes

* MapGrid is deprecated and has been merged into MapGridComponent. This is subject to further changes as it gets ECSd more in future.
* The `grids` yaml node on map files is deprecated and has been merged onto MapGridComponent. Loading maps is backwards compatible for now but is subject to change in future. Saving maps will save in the new format.


## 0.66.0.0

### Breaking changes

* AudioSystem functions for playing audio have changed. Functions that take in filters now require an additional argument that will determine whether sounds are recorded by replays. Additionally, there are several new overrides that take in a recipient session or entity.

### Bugfixes

* Script globals for C# interactive were not having dependencies injected correctly.
* GetWorldPosition() now returns the correct positions even prior to transform initialization.
* Fix map loading not properly offsetting some entities that were directly parented to the map.

### Internal

* Added lookup/broadphase re-parenting tests.


## 0.65.2.1

### Bugfixes

* Fix empty MetaData components being serialized to map files.
* Fix saving a grid as a map not marking it as pre-mapinit.

### Other

* Set `ValidateExecutableReferencesMatchSelfContained` in the server project, which may help with publishing issues. I hope.
* Move pinned font data over to Pinned Object Heap.
* Improved shader code generation for uniform arrays to be more compatible.
* Server now has server GC enabled by default.

### Internal

* Remove some unnecessary dependency resolves from filters making audio much more performant.


## 0.65.2.0

### New features

* Added ClydeAudio.StopAllAudio()
* Expose more tick logic to content.

### Bugfixes

* Fix bad reference in WebView.

### Internal

* Add Robust.Packaging to solution.
* Add WebView to solution.
* Physics contacts are now parallel and much faster.

## 0.65.1.0

### New features

* Implement value prototype id dictionary serializer.

### Bugfixes

* Fixes lerping clean up issue added in #3472.

### Internal

* Add test for (de)serializing data record structs.


## 0.65.0.1

### Bugfixes

- Fix SetLocalPositionRotation raising 2 moveevents. This should help physics performance significantly.
- Fix tpgrid responses and command error.


## 0.65.0.0

### Breaking changes

* Rename transform lerping properties alongside other minor internal changes.

### Bugfixes

* Fix physics testbeds.
* Force grids to always be collidable for now and stop them clipping.

### Other

* Slight optimization to `OutputPanel`'s handling of internal `RichTextEntry`s.
* Force non-collidable contacts to be destroyed. Previously these hung around until both entities became collidable again.

### Internal

* `Tools/version.py` has been updated to automatically update `RELEASE-NOTES.md`.
* General cleanup to `Tools/version.py`.

## 0.64.1.0

### Bugfixes

* Word-wrapping in `OutputPanel` and `RichTextLabel` has been fixed.

## 0.64.0.0

### Breaking changes

* IMapLoader has been refactored into MapLoaderSystem. The API is similar for now but is subject to change in the future.

## 0.63.0.0

### Breaking changes

* Thanks to new IME support with SDL2, `IClyde.TextInputStart()` and `IClyde.TextInputStop()` must now be appropriately called to start/stop receiving text input when focusing/unfocusing a UI control. This restriction is applied even on the (default) GLFW backend, to enforce consistent usage of these APIs.
* `[GUI]TextEventArgs` have been renamed to `[GUI]TextEnteredEventArgs`, turned into records, and made to carry a `string` rather than a single text `Rune`.
* IoC and `DependencyCollection` `Register` methods now have a `TInterface : class` constraint.
* [ABI] `IoCManager.InitThread` now returns the `IDependencyCollection`.

### New features

* Fixes for compiling & running on .NET 7. You'll still have to edit a bunch of project files to enable this though.
* `FormattedMessage.EnumerateRunes()`
* `OSWindow.Shown()` virtual function for child classes to hook into.
* `IUserInterfaceManager.DeferAction(...)` for running UI logic "not right now because that would cause an enumeration exception".
* New `TextEdit` control for multi-line editable text, complete with word-wrapping!
* `Rope` data structure for representing large editable text, used by the new `TextEdit`.
* Robust now has IME support matching SDL2's API. This only works on the SDL2 backend (which is not currently enabled by default) but the API is there:
    * `IClyde.TextInputStart()`, `IClyde.TextInputStop()`, `IClyde.TextInputSetRect()` APIs to control text input behavior.
    * `TextEditing` events for reporting in-progress IME compositions.
    * `LineEdit` and `TextEdit` have functional IME support when the game is running on SDL2. If you provide a font file with the relevant glyphs, CJK text input should now be usable.
* `Register<T>` (single type parameter) extension method for `IDependencyCollection`.

### Bugfixes

* Fixes erroneous literal "\\n" inside the Clyde debug panel.
* Fixed Lidgren connection status changes potentially getting mislogged.
* Fixed missing components not being correctly saved for maps
* Fixed map saving sometimes not including new components.
* Fix hot reload unit tests.

### Other

* Properly re-use `HttpClient` in `NetManager` meaning we properly pool connections to the auth server, improving performance.
* Hub advertisements have extended keep-alive pool timeout, so the connection can be kept active between advertisements.
* All HTTP requests from the engine now have appropriate `User-Agent` header.
* `bind` command has been made somewhat more clear thanks to a bit of help text and some basic completions.
* `BoundKeyEventArgs` and derivatives now have a `[DebuggerDisplay]`.
* Text cursors now have a fancy blinking animation.
* `SDL_HINT_MOUSE_FOCUS_CLICKTHROUGH` is set on the SDL2 windowing backend, so clicking on the game window to focus it will pass clicks through into the game itself, matching GLFW's behavior.
* Windows clipboard history paste now works.
* Improved multi-window UI keyboard focusing system: a single focused control is now tracked per UI root (OS window), and is saved/restored when switching between focused window. This means that you (ideally) only ever have a UI control focused on the current OS window.

### Internal

* `uitest2` is a new command that's like `uitest` but opens an OS window instead. It can also be passed an argument to open a specific tab immediately.
* Word-wrapping logic has been split off from `RichTextEntry`, into a new helper struct `WordWrap`.
* Some internal logic in `LineEdit` has been shared with `TextEdit` by moving it to a new `TextEditShared` file.
* SDL2 backend now uses `[UnmanagedCallersOnly]` instead of `GetFunctionPointerForDelegate`-style P/Invoke marshalling.
* Entity prototype reloading logic has been moved out of `PrototypeManager` and into a new `PrototypeReloadSystem`.
* Most usages of `IoCManager.` statically have been removed in favor of dependency injection.

## 0.62.1.0

### Bugfixes

* Fixed a PVS issue causing entities to be sent to clients without first sending their parents.
* Improved client-side state handling exception tolerance.

### Other

* Removed null-space map entities.

### Internal

* Added some more anchoring tests.

## 0.62.0.1

### Bugfixes

* Fixed sprites not animating when directly toggling layer visibility,
* Fixed anchored entities not being added to the anchored lookups.

## 0.62.0.0

### Breaking changes

* Removed some obsolete map event handlers.

### New features

* Added entity query struct enumerators

### Bugfixes

* Improved error tolerance during client state application.
* Added better error logs when a client deletes a predicted entity.
* Fixes command permissions not getting sent to clients.
* Fixes a broad-phase bug were entities were not properly updating their positions.

### Other

* Added the LocalizedCommands class, which automatically infer help and description loc strings from the commands name.

## 0.61.0.0

### Breaking changes

* IMap and IMapGrid have been removed. Just use the associated components directly.

### Other

* AudioSystem has been refactored.

## 0.60.0.0

### Breaking changes

* ISerializationHooks.BeforeSerialization() has been removed. Use custom type serializers instead.

### New features

* Added function to UserInterfaceSystem that returns list of BUIs that a client has open.

### Bugfixes

* Fixed various container related broadphase bugs which could result in entities getting stuck with a null-broadphase.
* Fixed client fixture state handling bug that caused the client to incorrectly disable collision.

### Other

* Misc PVS optimisations

### Internal

* Removed redundant grid-init physics logic
* Modified garbage collection for entity spawning profiling.

## 0.59.0.0

### Breaking changes

* Various transform related methods have been removed from MapGrids
* TransformSystem.SetCoordinates() arguments have changed and now allow an entity to be sent to nullspace

### Bugfixes

* Fixed an entity lookup bug that sometimes failed to return entities in StaticSundriesTrees

### Other

* The EntitySystem.Resolve<> methods have been change to protected

## 0.58.1.1

### Bugfixes

* Fixed some container shutdown errors
* Fixed LookupFlags.Static not acting as a full replacement for LookupFlags.Anchored

## 0.58.1.0

### Other

* Physics collision changed and body type changed events no longer get raised before initialisation

## 0.58.0.0

### Breaking changes

* Some TransformComponent functions have been moved to the system.
* Container insert, remove, and shutdown function arguments and functionality has changed.
* Physics entities without fixtures now automatically disable collision.

### New features

* Added command to profile entity spawning

### Bugfixes

* EntityLookup/BroadphaseComponent tracking has been overhauled, which should hopefully fix various broadphase bugs.

### Other

* Component.Owner is now marked as obsolete.

## 0.57.0.4

### Bugfixes

* Made entity deletion more resilient against exceptions. Should fix several bugs.

## 0.57.0.2 and 0.57.0.3

### Bugfixes

* Fixed more entity-lookup bugs.

## 0.57.0.1

### Bugfixes

* Fixed entity lookup bug that was causing crashes.

### 0.57.0.0

### Breaking changes

* EntityLookupComponent has been merged into BroadphaseComponent. The data that was previously stored in this tree is now stored across the 3 trees on BroadphaseComponent.

### New features

* EntityLookup has had its flags updated to reflect the merge of EntityLookupComponent and BroadphaseComponent, with the new flags reflecting each tree: Dynamic, Static, and Sundries. Dynamic and Static store physics bodies that are collidable and Sundries stores everything else (apart from grids).

### Internal

* EntityLookup and Broadphase have had their data de-duplicated, dropping the AABBs stored on the server by half. This also means MoveEvent updates will be much faster.
* PVS mover updates has had their performance improved slightly.
* Physics LinkedList nodes for contacts will no longer be re-made for every contact and will just be cleared when re-used.
* Sprite / Light dynamictree allocations on the client have been dropped by using static lambdas.
* The physics contact buffer for each FixtureProxy is now pooled.

## 0.56.1.1

### Bugfixes

* Fix PVS sometimes not sending an entity's parents.
* Fix velocity preservation on parenting changes.

## 0.56.1.0

### New features

* Update pt-BR locale with more localizations
* Separated PVS entity budget into an entity creation budget and a pvs-entry budget.

### Bugfixes

* Fix VV type handler removal.
* System errors during component removal should no longer result in undeletable entities.

### Other

* The ordering of component removals and shutdowns during entity deltion has changed (see #3355).
* Improved Box2Serializer
* Removed uses IEnumerables from EntityLookupSystem.
* Optimized client entity spawning by 15%.
* Modified how the rendering tree handles entity movement.
* Improved grid enumeration allocs.
* Fixed a bunch of build warnings (see #3329 and #3289 for details)

## 0.56.0.2

### Bugfixes

* Rename \_lib.ftl to \_engine_lib.ftl to avoid overwriting

## 0.56.0.1

### Bugfixes

* Fix instantiation of data records containing value types

## 0.56.0.0

### Breaking changes

* `CastShadows` moved to `SharedPointLightComponent` from clientside, now networked

### New features

* New type handler helpers added to V^3
* Added pt-BR locale

### Bugfixes

* Fixed audio fallback coords

### Other

* Improved PVS performance by using `for` over `forEach`
* Improved Vec2 inverse allocations

## 0.55.5.0

### New features

* Added a method to pass in physics transforms for getting nearest point.

### Bugfixes

* Prevent singular sprite matrices.
* Fix obsolete warnings in tests.

### Other

* Significantly reduce physics contact allocations.

## 0.55.4.1

### Breaking changes

* Removed `SI`, `SIoC`, `I`, `IoC`, `SE` and `CE` VV command prefixes.
  * `SI`, `SIoC`, `I` and `IoC` are replaced by VV paths under `/ioc/` and `/c/ioc/`.
  * `SE` and `CE` are replaced by VV paths under `/system/` and `/c/system`.

### New features

* Added CVars to control Lidgren's <abbr title="Maximum Transmission Unit">MTU</abbr> parameters:
  * `net.mtu`
  * `net.mtu_expand`
  * `net.mtu_expand_frequency`
  * `net.mtu_expand_fail_attempts`
* Added a whole load of features to ViewVariables.
  * Added VV Paths, which allow you to refer to an object by a path, e.g. `/entity/1234/Transform/WorldPosition`
  * Added VV Domains, which allow you to add "handlers" for the top-most VV Path segment, e.g. `/entity` is a domain and so is `/player`...
  * Added VV Type Handlers, which allow you to add "custom paths" under specific types, even dynamically!
  * Added VV Path networking, which allows you to read/write/invoke paths remotely, both from server to client and from client to server.
  * Added `vvread`, `vvwrite` and `vvinvoke` commands, which allow you to read, write and invoke VV paths.
  * Added autocompletion to all VV commands.
  * Please note that the VV GUI still remains the same. It will be updated to use these new features in the future.

### Other

* Changed Lidgren to be compiled against `net6.0`. This unlocks `Half` read/write methods.
* Lidgren has been updated to [0.2.2](https://github.com/space-wizards/SpaceWizards.Lidgren.Network/blob/v0.2.2/RELEASE-NOTES.md). Not all the changes since 0.1.0 are new here, since this is the first version where we're properly tracking this in release notes.
* Robust.Client now uses our own [NFluidsynth](https://github.com/space-wizards/SpaceWizards.NFluidsynth) [nuget package](https://www.nuget.org/packages/SpaceWizards.NFluidsynth).

### Internal

* Renamed Lidgren's assembly to `SpaceWizards.Lidgren.Network`.
* Rogue `obj/` folders inside Lidgren no longer break the build.
* Renamed NFluidsynth's assembly to `SpaceWizards.NFluidsynth`<|MERGE_RESOLUTION|>--- conflicted
+++ resolved
@@ -35,28 +35,6 @@
 
 ### Breaking changes
 
-<<<<<<< HEAD
-* The signature of Toolshed type parsers have changed. Instead of taking in an optional command argument name string, they now take in a `CommandArgument` struct.
-* Toolshed commands can no longer contain a '|', as this symbol is now used for explicitly piping the output of one command to another. command pipes. The existing `|` and '|~' commands have been renamed to `bitor` and `bitnotor`.
-* Semicolon terminated command blocks in toolshed commands no longer return anything. I.e., `i { i 2 ; }` is no longer a valid command, as the block has no return value.
-
-### New features
-
-* Toolshed commands now support optional and `params T[]` arguments. optional / variable length commands can be terminated using ';' or '|'.
-
-### Bugfixes
-
-* The map-like Toolshed commands now work when a collection is piped in.
-* Fixed a bug in toolshed that could cause it to preferentially use the incorrect command implementation.
-  * E.g., passing a concrete enumerable type would previously use the command implementation that takes in an unconstrained generic parameter `T` instead of a dedicated `IEnumeerable<T>` implementation.
-
-### Other
-
-* The default auto-completion hint for Toolshed commands have been changed and somewhat standardized. Most type parsers should now have a hint of the form:
-  * `<name (Type)>` for mandatory arguments
-  * `[name (Type)]` for optional arguments
-  * `[name (Type)]...` for variable length arguments (i.e., for `params T[]`)
-=======
 * `ITileDefinitionManager.AssignAlias` and general tile alias functionality has been removed. `TileAliasPrototype` still exist, but are only used during entity deserialization.
 * `IMapManager.AddUninitializedMap` has been removed. Use the map-init options on `CreateMap()` instead.
 * Re-using a MapId will now log a warning. This may cause some integration tests to fail if they are configured to fail
@@ -73,21 +51,32 @@
   * Any global & session overrides (`PvsOverrideSystem.AddGlobalOverride()` & `PvsOverrideSystem.AddSessionOverride()`) now respect visibility masks.
   * Entities added via the `ExpandPvsEvent` respect visibility masks.
   * The mask used for any global/session overrides can be modified via `ExpandPvsEvent.Mask`.
+* Toolshed Changes:
+  * The signature of Toolshed type parsers have changed. Instead of taking in an optional command argument name string, they now take in a `CommandArgument` struct.
+  * Toolshed commands can no longer contain a '|', as this symbol is now used for explicitly piping the output of one command to another. command pipes. The existing `|` and '|~' commands have been renamed to `bitor` and `bitnotor`.
+  * Semicolon terminated command blocks in toolshed commands no longer return anything. I.e., `i { i 2 ; }` is no longer a valid command, as the block has no return value.
 
 ### New features
 
 * The current map format/version has increased from 6 to 7 and now contains more information to try support serialization of maps with null-space entities and full game saves.
 * `IEntitySystemManager` now provides access to the system `IDependencyCollection`.
+* Toolshed commands now support optional and `params T[]` arguments. optional / variable length commands can be terminated using ';' or '|'.
 
 ### Bugfixes
 
 * Fixed entity deserialization for components with a data fields that have a AlwaysPushInheritance Attribute
 * Audio entities attached to invisible / masked entities should no longer be able to temporarily make those entities visible to all players.
+* The map-like Toolshed commands now work when a collection is piped in.
+* Fixed a bug in toolshed that could cause it to preferentially use the incorrect command implementation.
+  * E.g., passing a concrete enumerable type would previously use the command implementation that takes in an unconstrained generic parameter `T` instead of a dedicated `IEnumeerable<T>` implementation.
 
 ### Other
 
 * `MapChangedEvent` has been marked as obsolete, and should be replaced with `MapCreatedEvent` and `MapRemovedEvent.
->>>>>>> faef44da
+* The default auto-completion hint for Toolshed commands have been changed and somewhat standardized. Most parsers should now generate a hint of the form:
+  * `<name (Type)>` for mandatory arguments
+  * `[name (Type)]` for optional arguments
+  * `[name (Type)]...` for variable length arguments (i.e., for `params T[]`)
 
 ### Internal
 
