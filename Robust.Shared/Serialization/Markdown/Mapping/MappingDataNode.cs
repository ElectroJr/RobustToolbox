using System;
using System.Collections;
using System.Collections.Generic;
using System.Diagnostics.CodeAnalysis;
using System.Linq;
using System.Runtime.InteropServices;
using System.Threading;
using Robust.Shared.Serialization.Markdown.Value;
using Robust.Shared.Utility;
using YamlDotNet.RepresentationModel;

namespace Robust.Shared.Serialization.Markdown.Mapping
{
    public sealed class MappingDataNode : DataNode<MappingDataNode>, IDictionary<DataNode, DataNode>
    {
        // To fetch nodes by key name with YAML, we NEED a YamlScalarNode.
        // We use a thread local one to avoid allocating one every fetch, since we just replace the inner value.
        // Obviously thread local to avoid threading issues.
        private static readonly ThreadLocal<ValueDataNode> FetchNode =
            new(() => new ValueDataNode(""));

        private readonly Dictionary<DataNode, DataNode> _children;
        private readonly List<KeyValuePair<DataNode,DataNode>> _list;

        public IReadOnlyDictionary<DataNode, DataNode> Children => _children;

        public MappingDataNode() : base(NodeMark.Invalid, NodeMark.Invalid)
        {
            _children = new();
            _list = new();
        }

        public MappingDataNode(int size) : base(NodeMark.Invalid, NodeMark.Invalid)
        {
            _children = new(size);
            _list = new(size);
        }

        public MappingDataNode(YamlMappingNode mapping) : base(mapping.Start, mapping.End)
        {
            _children = new(mapping.Children.Count);
            _list = new(mapping.Children.Count);
            foreach (var (key, val) in mapping.Children)
            {
                Add(key.ToDataNode(), val.ToDataNode());
            }

            Tag = mapping.Tag.IsEmpty ? null : mapping.Tag.Value;
        }

        public MappingDataNode(Dictionary<DataNode, DataNode> nodes) : base(NodeMark.Invalid, NodeMark.Invalid)
        {
            _children = new(nodes.Count);
            _list = new(nodes.Count);
            foreach (var (key, val) in nodes)
            {
                Add(key, val);
            }
        }

        public KeyValuePair<DataNode, DataNode> this[int key] => _list[key];

        public DataNode this[string index]
        {
            get => Get(index);
            set => Add(index, value);
        }

        public MappingDataNode Add(string key, DataNode node)
        {
            Add(new ValueDataNode(key), node);
            return this;
        }

        private static ValueDataNode GetFetchNode(string key)
        {
            var node = FetchNode.Value!;
            node.Value = key;
            return node;
        }

        public MappingDataNode Add(DataNode key, DataNode node)
        {
            _children.Add(key, node);
            _list.Add(new(key, node));
            return this;
        }

        public DataNode this[DataNode key]
        {
            get => _children[key];
            set
            {
                if (_children.TryAdd(key, value))
                {
                    _list.Add(new( key, value));
                    return;
                }

                var i = _list.IndexOf(new(key, _children[key]));
                _list[i] = new(key, value);
                _children[key] = value;
            }
        }

        void IDictionary<DataNode, DataNode>.Add(DataNode key, DataNode value) => Add(key, value);

        public bool ContainsKey(DataNode key) => _children.ContainsKey(key);

        bool IDictionary<DataNode, DataNode>.Remove(DataNode key)
            => ((IDictionary<DataNode, DataNode>)this).Remove(key);

        public bool TryGetValue(DataNode key, [NotNullWhen(true)] out DataNode? value) => TryGet(key, out value);

        public ICollection<DataNode> Keys => _list.Select(x => x.Key).ToArray();
        public ICollection<DataNode> Values => _list.Select(x => x.Value).ToArray();

        public DataNode Get(DataNode key)
        {
            return _children[key];
        }

        public T Get<T>(DataNode key) where T : DataNode
        {
            return (T) Get(key);
        }

        public DataNode Get(string key)
        {
            return Get(GetFetchNode(key));
        }

        public T Get<T>(string key) where T : DataNode
        {
            return Get<T>(GetFetchNode(key));
        }

        public bool TryGet(DataNode key, [NotNullWhen(true)] out DataNode? node)
        {
            if (_children.TryGetValue(key, out node))
            {
                return true;
            }

            node = null;
            return false;
        }

        public bool TryGet<T>(DataNode key, [NotNullWhen(true)] out T? node) where T : DataNode
        {
            node = null;
            if (!TryGet(key, out var rawNode) || rawNode is not T castNode)
                return false;
            node = castNode;
            return true;
        }

        public bool TryGet(string key, [NotNullWhen(true)] out DataNode? node)
        {
            return TryGet(GetFetchNode(key), out node);
        }

        public bool TryGet<T>(string key, [NotNullWhen(true)] out T? node) where T : DataNode
        {
            return TryGet(GetFetchNode(key), out node);
        }

        public bool Has(DataNode key)
        {
            return _children.ContainsKey(key);
        }

        public bool Has(string key)
        {
            return Has(GetFetchNode(key));
        }

        public MappingDataNode Remove(DataNode key)
        {
            if (_children.Remove(key, out var val))
                _list.Remove(new(key, val));
            return this;
        }

        public MappingDataNode Remove(string key)
        {
            return Remove(GetFetchNode(key));
        }

        public T Cast<T>(string index) where T : DataNode
        {
            return (T) this[index];
        }

        public YamlMappingNode ToYaml()
        {
            var mapping = new YamlMappingNode();

            foreach (var (key, val) in _list)
            {
                mapping.Add(key.ToYamlNode(), val.ToYamlNode());
            }

            mapping.Tag = Tag;

            return mapping;
        }

        public MappingDataNode Merge(MappingDataNode otherMapping)
        {
            var newMapping = Copy();
            newMapping.Insert(otherMapping);

            // TODO Serialization: should prob make this smarter
            newMapping.Tag = Tag;
            newMapping.Start = Start;
            newMapping.End = End;

            return newMapping;
        }

        public void Insert(MappingDataNode otherMapping, bool skipDuplicates = false)
        {
            foreach (var (key, val) in otherMapping.Children)
            {
                if (!skipDuplicates || !Has(key))
                {
                    // Intentionally raises an ArgumentException
                    Add(key.Copy(), val.Copy());
                }
            }
        }

        public void InsertAt(int index, DataNode key, DataNode value)
        {
            if (index > _list.Count || index < 0)
                throw new ArgumentOutOfRangeException();

            if (!_children.TryAdd(key, value))
                throw new InvalidOperationException($"Already contains key {key}");

            _list.Insert(index, new(key, value));
        }

        public void InsertAt(int index, string key, DataNode value)
        {
            if (index > _list.Count || index < 0)
                throw new ArgumentOutOfRangeException();

            var k = new ValueDataNode(key);
            if (!_children.TryAdd(k, value))
                throw new InvalidOperationException($"Already contains key {key}");

            _list.Insert(index, new(k, value));
        }

        public override bool IsEmpty => _children.Count == 0;

        public override MappingDataNode Copy()
        {
            var newMapping = new MappingDataNode(_children.Count)
            {
                Tag = Tag,
                Start = Start,
                End = End
            };

            foreach (var (key, val) in _list)
            {
                newMapping.Add(key.Copy(), val.Copy());
            }

            return newMapping;
        }

        /// <summary>
        /// Variant of <see cref="Copy"/> that doesn't clone the keys or values.
        /// </summary>
        public MappingDataNode ShallowClone()
        {
            var newMapping = new MappingDataNode(_children.Count)
            {
                Tag = Tag,
                Start = Start,
                End = End
            };

            foreach (var (key, val) in _list)
            {
                newMapping.Add(key, val);
            }

            return newMapping;
        }

        /// <summary>
        ///     Variant of <see cref="Except(MappingDataNode)"/> that will recursively call except rather than only checking equality.
        /// </summary>
        public MappingDataNode? RecursiveExcept(MappingDataNode node)
        {
            var mappingNode = new MappingDataNode()
            {
                Tag = Tag,
                Start = Start,
                End = End
            };

            foreach (var (key, val) in _list)
            {
                var other = node._list.FirstOrNull(p => p.Key.Equals(key));
                if (other == null)
                {
                    mappingNode.Add(key.Copy(), val.Copy());
                }
                else
                {
                    // We recursively call except on the values and keep only the differences.
                    var newValue = val.Except(other.Value.Value);
                    if (newValue == null) continue;
                    mappingNode.Add(key.Copy(), newValue);
                }
            }

            return mappingNode._children.Count == 0 ? null : mappingNode;
        }

        public override MappingDataNode? Except(MappingDataNode node)
        {
            var mappingNode = new MappingDataNode()
            {
                Tag = Tag,
                Start = Start,
                End = End
            };

            foreach (var (key, val) in _list)
            {
                var other = node._list.FirstOrNull(p => p.Key.Equals(key));

                if (other == null)
                {
                    mappingNode.Add(key.Copy(), val.Copy());
                }
                else
                {
                    // We only keep the entry if the values are not equal
                    if (!val.Equals(other.Value.Value))
                        mappingNode.Add(key.Copy(), val.Copy());
                }
            }

            return mappingNode._children.Count == 0 ? null : mappingNode;
        }

        public override bool Equals(object? obj)
        {
            if (obj is not MappingDataNode other)
                return false;

            if (_children.Count != other._children.Count)
                return false;

            // Given that keys are unique and we do not care about the ordering, we know that if removing identical
            // key-value pairs leaves us with an empty list then the mappings are equal.
            return Except(other) == null && Tag == other.Tag;
        }

        public override MappingDataNode PushInheritance(MappingDataNode node)
        {
            var newNode = Copy();
            foreach (var (key, val) in node)
            {
                if(_children.ContainsKey(key))
                    continue;

                newNode.Remove(key);
                newNode.Add(key.Copy(), val.Copy());
            }

            return newNode;
        }

        public IEnumerator<KeyValuePair<DataNode, DataNode>> GetEnumerator() => _list.GetEnumerator();

        public override int GetHashCode()
        {
            var code = new HashCode();
            foreach (var (key, value) in _children)
            {
                code.Add(key);
                code.Add(value);
            }

            return code.ToHashCode();
        }

        IEnumerator IEnumerable.GetEnumerator()
        {
            return GetEnumerator();
        }

        public void Add(KeyValuePair<DataNode, DataNode> item) => Add(item.Key, item.Value);

        public void Clear()
        {
            _children.Clear();
            _list.Clear();
        }

        public bool Contains(KeyValuePair<DataNode, DataNode> item) => _children.ContainsKey(item.Key);

        public void CopyTo(KeyValuePair<DataNode, DataNode>[] array, int arrayIndex)
            => _list.CopyTo(array, arrayIndex);

        public bool Remove(KeyValuePair<DataNode, DataNode> item)
            => ((IDictionary<DataNode, DataNode>)this).Remove(item.Key);

        public int Count => _children.Count;
        public bool IsReadOnly => false;

<<<<<<< HEAD

        public bool TryAdd(DataNode key, DataNode value)
        {
            return _children.TryAdd(key, value);
=======
        public bool TryAdd(DataNode key, DataNode value)
        {
            if (!_children.TryAdd(key, value))
                return false;

            _list.Add(new(key, value));
            return true;
>>>>>>> c011eff8
        }

        public bool TryAddCopy(DataNode key, DataNode value)
        {
            ref var entry = ref CollectionsMarshal.GetValueRefOrAddDefault(_children, key, out var exists);
            if (exists)
                return false;

            entry = value.Copy();
<<<<<<< HEAD
=======
            _list.Add(new(key, entry));
>>>>>>> c011eff8
            return true;
        }
    }
}<|MERGE_RESOLUTION|>--- conflicted
+++ resolved
@@ -418,12 +418,6 @@
         public int Count => _children.Count;
         public bool IsReadOnly => false;
 
-<<<<<<< HEAD
-
-        public bool TryAdd(DataNode key, DataNode value)
-        {
-            return _children.TryAdd(key, value);
-=======
         public bool TryAdd(DataNode key, DataNode value)
         {
             if (!_children.TryAdd(key, value))
@@ -431,7 +425,6 @@
 
             _list.Add(new(key, value));
             return true;
->>>>>>> c011eff8
         }
 
         public bool TryAddCopy(DataNode key, DataNode value)
@@ -441,10 +434,7 @@
                 return false;
 
             entry = value.Copy();
-<<<<<<< HEAD
-=======
             _list.Add(new(key, entry));
->>>>>>> c011eff8
             return true;
         }
     }
