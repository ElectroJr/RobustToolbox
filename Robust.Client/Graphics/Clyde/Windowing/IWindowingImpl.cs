--- conflicted
+++ resolved
@@ -38,12 +38,8 @@
             void WindowRequestAttention(WindowReg window);
             void WindowSwapBuffers(WindowReg window);
             uint? WindowGetX11Id(WindowReg window);
-<<<<<<< HEAD
             nint? WindowGetWin32Window(WindowReg window);
-            Task<WindowHandle> WindowCreate(WindowCreateParameters parameters);
-=======
             WindowHandle WindowCreate(WindowCreateParameters parameters);
->>>>>>> 85782bda
             void WindowDestroy(WindowReg reg);
 
             string KeyGetName(Keyboard.Key key);
