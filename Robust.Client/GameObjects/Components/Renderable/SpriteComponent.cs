--- conflicted
+++ resolved
@@ -31,11 +31,8 @@
 using static Robust.Shared.Serialization.TypeSerializers.Implementations.SpriteSpecifierSerializer;
 using Direction = Robust.Shared.Maths.Direction;
 using Vector4 = Robust.Shared.Maths.Vector4;
-<<<<<<< HEAD
+using SysVec4 = System.Numerics.Vector4;
 #pragma warning disable CS0618 // Type or member is obsolete
-=======
-using SysVec4 = System.Numerics.Vector4;
->>>>>>> ee45a608
 
 namespace Robust.Client.GameObjects
 {
@@ -635,9 +632,6 @@
             if (Owner != EntityUid.Invalid)
                 TreeSys?.QueueTreeUpdate((Owner, this));
 
-<<<<<<< HEAD
-            object ParseKey(string keyString)
-=======
         public void LayerSetShader(int layer, ShaderInstance? shader, string? prototype = null)
         {
             if (!TryGetLayer(layer, out var theLayer, true))
@@ -675,7 +669,6 @@
         public void LayerSetShader(int layer, string shaderName)
         {
             if (!prototypes.TryIndex<ShaderPrototype>(shaderName, out var prototype))
->>>>>>> ee45a608
             {
                 if (reflection.TryParseEnumReference(keyString, out var @enum))
                     return @enum;
@@ -1129,9 +1122,8 @@
             [ViewVariables] public ShaderInstance? Shader;
             [ViewVariables] public Texture? Texture;
 
-<<<<<<< HEAD
             internal RSI? _rsi;
-=======
+            
             /// <summary>
             /// If true, then this layer is drawn without lighting applied.
             /// Unshaded layers are given special treatment and don't just use the unshaded-shader to avoid having to
@@ -1140,8 +1132,6 @@
             /// </summary>
             [ViewVariables] internal bool UnShaded;
 
-            private RSI? _rsi;
->>>>>>> ee45a608
             [ViewVariables] public RSI? RSI
             {
                 get => _rsi;
@@ -1689,104 +1679,6 @@
                 };
             }
 
-<<<<<<< HEAD
-=======
-            /// <summary>
-            ///     Render a layer. This assumes that the input angle is between 0 and 2pi.
-            /// </summary>
-            internal void Render(DrawingHandleWorld drawingHandle, ref Matrix3x2 spriteMatrix, Angle angle, Direction? overrideDirection)
-            {
-                if (!Visible || Blank)
-                    return;
-
-                var dir = _actualState == null ? RsiDirection.South : GetDirection(_actualState.RsiDirections, angle);
-
-                // Set the drawing transform for this layer
-                GetLayerDrawMatrix(dir, out var layerMatrix);
-
-                // The direction used to draw the sprite can differ from the one that the angle would naively suggest,
-                // due to direction overrides or offsets.
-                if (overrideDirection != null && _actualState != null)
-                    dir = overrideDirection.Value.Convert(_actualState.RsiDirections);
-                dir = dir.OffsetRsiDir(DirOffset);
-
-                // Get the correct directional texture from the state, and draw it!
-                var texture = GetRenderTexture(_actualState, dir);
-
-                if (CopyToShaderParameters == null)
-                {
-                    // Set the drawing transform for this layer
-                    var transformMatrix = Matrix3x2.Multiply(layerMatrix, spriteMatrix);
-                    drawingHandle.SetTransform(in transformMatrix);
-
-                    RenderTexture(drawingHandle, texture);
-                }
-                else
-                {
-                    // Multiple atrocities to god being committed right here.
-                    var otherLayerIdx = _parent.LayerMap[CopyToShaderParameters.LayerKey!];
-                    var otherLayer = _parent.Layers[otherLayerIdx];
-                    if (otherLayer.Shader is not { } shader)
-                    {
-                        // No shader set apparently..?
-                        return;
-                    }
-
-                    if (!shader.Mutable)
-                        otherLayer.Shader = shader = shader.Duplicate();
-
-                    var clydeTexture = Clyde.RenderHandle.ExtractTexture(texture, null, out var csr);
-                    var sr = Clyde.RenderHandle.WorldTextureBoundsToUV(clydeTexture, csr);
-
-                    if (CopyToShaderParameters.ParameterTexture is { } paramTexture)
-                        shader.SetParameter(paramTexture, clydeTexture);
-
-                    if (CopyToShaderParameters.ParameterUV is { } paramUV)
-                    {
-                        var uv = new Vector4(sr.Left, sr.Bottom, sr.Right, sr.Top);
-                        shader.SetParameter(paramUV, uv);
-                    }
-                }
-            }
-
-            private void RenderTexture(DrawingHandleWorld drawingHandle, Texture texture)
-            {
-                if (Shader != null)
-                    drawingHandle.UseShader(Shader);
-
-                var layerColor = _parent.color * Color;
-
-                DebugTools.Assert(layerColor is {R: >= 0, G: >= 0, B: >= 0, A: >= 0}, "Negative colour modulation");
-
-                if (UnShaded)
-                {
-                    DebugTools.AssertNull(Shader);
-
-                    // Negative modulation values are used to disable light shading in the default shader.
-                    // Specifically we set colour = -1 - colour
-                    // This ensures that non-negative values become negative & is trivially invertible.
-                    // Alternatively we could just clamp the colour to [0,1] and subtract a constant.
-                    layerColor = new(new SysVec4(-1) - layerColor.RGBA);
-                }
-
-                var textureSize = texture.Size / (float)EyeManager.PixelsPerMeter;
-                var quad = Box2.FromDimensions(textureSize/-2, textureSize);
-
-                drawingHandle.DrawTextureRectRegion(texture, quad, layerColor);
-
-                if (Shader != null)
-                    drawingHandle.UseShader(null);
-            }
-
-            private Texture GetRenderTexture(RSI.State? state, RsiDirection dir)
-            {
-                if (state == null)
-                    return Texture ?? _parent.resourceCache.GetFallback<TextureResource>().Texture;
-
-                return state.GetFrame(dir, AnimationFrame);
-            }
-
->>>>>>> ee45a608
             internal void AdvanceFrameAnimation(RSI.State state)
             {
                 // Can't advance frames without more than 1 delay which is already checked above.
